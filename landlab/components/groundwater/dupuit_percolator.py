--- conflicted
+++ resolved
@@ -6,12 +6,7 @@
 
 import numpy as np
 
-<<<<<<< HEAD
-from landlab import Component
-from landlab.grid.base import INACTIVE_LINK
-=======
 from landlab import Component, LinkStatus
->>>>>>> c2035953
 from landlab.grid.mappers import (
     map_max_of_node_links_to_node,
     map_mean_of_link_nodes_to_link,
@@ -22,14 +17,6 @@
 
 # regularization functions used to deal with numerical demons of seepage
 def _regularize_G(u, reg_factor):
-<<<<<<< HEAD
-    """ Smooths transition of step function with an exponential. 0<=u<=1. """
-    return np.exp(-(1 - u) / reg_factor)
-
-
-def _regularize_R(u):
-    """ ramp function on u """
-=======
     """Smooths transition of step function with an exponential.
 
     0<=u<=1.
@@ -39,15 +26,12 @@
 
 def _regularize_R(u):
     """ramp function on u."""
->>>>>>> c2035953
     return u * np.greater_equal(u, 0)
 
 
 def get_link_hydraulic_conductivity(grid, K):
-<<<<<<< HEAD
-    """
-    Returns array of hydraulic conductivity on links, allowing
-    for aquifers with laterally anisotropic hydraulic conductivity
+    """Returns array of hydraulic conductivity on links, allowing for aquifers
+    with laterally anisotropic hydraulic conductivity.
 
     Parameters
     ----------
@@ -55,17 +39,6 @@
         The hydraulic conductivity tensor:
         [[Kxx, Kxy],[Kyx,Kyy]]
     """
-=======
-    """Returns array of hydraulic conductivity on links, allowing for aquifers
-    with laterally anisotropic hydraulic conductivity.
-
-    Parameters
-    ----------
-    K: (2x2) array of floats (m/s)
-        The hydraulic conductivity tensor:
-        [[Kxx, Kxy],[Kyx,Kyy]]
-    """
->>>>>>> c2035953
 
     u = grid.unit_vector_at_link
     K_link = np.zeros(len(u))
@@ -116,12 +89,8 @@
     Initialize the grid and component
 
     >>> grid = RasterModelGrid((10, 10), xy_spacing=10.0)
-<<<<<<< HEAD
-    >>> elev = grid.add_zeros('node', 'topographic__elevation')
-=======
     >>> elev = grid.add_zeros("topographic__elevation", at="node")
     >>> abe = grid.add_zeros("aquifer_base__elevation", at="node")
->>>>>>> c2035953
     >>> elev[:] = 5.0
     >>> gdp = GroundwaterDupuitPercolator(grid)
 
@@ -144,19 +113,11 @@
 
     Make a sloping, 3 m thick aquifer, initially fully saturated
 
-<<<<<<< HEAD
-    >>> elev = grid.add_zeros('node', 'topographic__elevation')
-    >>> elev[:] = grid.x_of_node/100+3
-    >>> base = grid.add_zeros('node', 'aquifer_base__elevation')
-    >>> base[:] = grid.x_of_node/100
-    >>> wt = grid.add_zeros('node', 'water_table__elevation')
-=======
     >>> elev = grid.add_zeros("topographic__elevation", at="node")
     >>> elev[:] = grid.x_of_node/100+3
     >>> base = grid.add_zeros("aquifer_base__elevation", at="node")
     >>> base[:] = grid.x_of_node/100
     >>> wt = grid.add_zeros("water_table__elevation", at="node")
->>>>>>> c2035953
     >>> wt[:] = grid.x_of_node/100 + 3
 
     Initialize components
@@ -174,17 +135,13 @@
 
     >>> fa.run_one_step()
     >>> np.testing.assert_almost_equal(gdp.calc_sw_flux_out(),0.0005077)
-<<<<<<< HEAD
-=======
-
->>>>>>> c2035953
+
 
     Notes
     -----
     Below is a summary of the theory and numerical implementation of
     the ``GroundwaterDupuitPercolator``. A complete description can be found
     :ref:`here <dupuit_theory>`.
-<<<<<<< HEAD
 
     Groundwater discharge per unit length, :math:`q`, is calculated as:
 
@@ -202,90 +159,6 @@
     where :math:`\mathcal{G}_r` is a smoothed step function, :math:`\mathcal{R}` is the ramp function,
     :math:`d` is the regolith thickness, and :math:`f` is the recharge rate.
 
-    The evolution of aquifer thickness is then given by:
-
-    .. math::
-        n \frac{\partial h}{\partial t} = f - q_s - \nabla \cdot q
-
-    where :math:`n` is the drainable porosity.
-
-    An explicit forward in time finite volume method is used to implement a
-    numerical solution. Flow discharge between neighboring nodes is calculated
-    using the saturated thickness at the up-gradient node.
-
-    """
-=======
-
-    Groundwater discharge per unit length, :math:`q`, is calculated as:
-
-    .. math::
-        q = -K_{sat} h \big( \nabla z \big) \cos^2 (\alpha)
-
-    where :math:`K_{sat}` is the saturated hydraulic conductivity, :math:`h` is
-    the aquifer thickness, and :math:`\alpha` is the slope angle of the aquifer base.
-
-    Surface water discharge per unit area, :math:`q_s`, is calculated as:
->>>>>>> c2035953
-
-    .. math::
-        q_s = \mathcal{G}_r \bigg( \frac{h}{d} \bigg) \mathcal{R} \big(-\cos(\alpha) \nabla \cdot q + f \big)
-
-    where :math:`\mathcal{G}_r` is a smoothed step function, :math:`\mathcal{R}` is the ramp function,
-    :math:`d` is the regolith thickness, and :math:`f` is the recharge rate.
-
-<<<<<<< HEAD
-    _output_var_names = set(
-        (
-            "aquifer__thickness",
-            "water_table__elevation",
-            "aquifer_base__gradient",
-            "hydraulic__gradient",
-            "groundwater__specific_discharge",
-            "groundwater__velocity",
-            "surface_water__specific_discharge",
-            "average_surface_water__specific_discharge",
-            "",
-        )
-    )
-
-    _var_units = {
-        "topographic__elevation": "m",
-        "aquifer_base__elevation": "m",
-        "aquifer__thickness": "m",
-        "aquifer_base__gradient": "m/m",
-        "water_table__elevation": "m",
-        "hydraulic__gradient": "m/m",
-        "groundwater__specific_discharge": "m2/s",
-        "groundwater__velocity": "m/s",
-        "surface_water__specific_discharge": "m/s",
-        "average_surface_water__specific_discharge": "m/s",
-    }
-
-    _var_mapping = {
-        "topographic__elevation": "node",
-        "aquifer_base__elevation": "node",
-        "aquifer__thickness": "node",
-        "water_table__elevation": "node",
-        "hydraulic__gradient": "link",
-        "aquifer_base__gradient": "link",
-        "groundwater__specific_discharge": "link",
-        "groundwater__velocity": "link",
-        "surface_water__specific_discharge": "node",
-        "average_surface_water__specific_discharge": "node",
-    }
-
-    _var_doc = {
-        "topographic__elevation": "elevation of land surface",
-        "aquifer_base__elevation": "elevation of impermeable base",
-        "aquifer__thickness": "vertical thickness of saturated zone",
-        "water_table__elevation": "elevation of water table",
-        "hydraulic__gradient": "gradient of water table in link direction",
-        "aquifer_base__gradient": "gradient of the aquifer base in the link direction",
-        "groundwater__specific_discharge": "discharge per width in link dir",
-        "groundwater__velocity": "groundwater darcy flux in link direction",
-        "surface_water__specific_discharge": "rate of groundwater return flow plus recharge on saturated area",
-        "average_surface_water__specific_discharge": "average surface water specific discharge over variable timesteps",
-=======
     The evolution of aquifer thickness is then given by:
 
     .. math::
@@ -389,7 +262,6 @@
             "mapping": "node",
             "doc": "rate of change of water table elevation",
         },
->>>>>>> c2035953
     }
 
     def __init__(
@@ -399,10 +271,7 @@
         porosity=0.2,
         recharge_rate=1.0e-8,
         regularization_f=1e-2,
-<<<<<<< HEAD
-=======
         courant_coefficient=0.01,
->>>>>>> c2035953
     ):
         """
 
@@ -411,19 +280,6 @@
         grid: ModelGrid
             Landlab ModelGrid object
         hydraulic_conductivity: float, field name, or array of float
-<<<<<<< HEAD
-                saturated hydraulic conductivity, m/s
-                Default = 0.001 m/s
-        porosity: float, field name or array of float
-                the porosity of the aquifer [-]
-                Default = 0.2
-        recharge_rate: float, field name, or array of float
-                Rate of recharge, m/s
-                Default = 1.0e-8 m/s
-        regularization_f: float
-                factor controlling the smoothness of the transition between
-                surface and subsurface flow
-=======
             saturated hydraulic conductivity, m/s
             Default = 0.001 m/s
         porosity: float, field name or array of float
@@ -441,136 +297,11 @@
             velocity. This parameter is only used with
             ``run_with_adaptive_time_step_solver`` and must be greater than
             zero.
->>>>>>> c2035953
         """
         super(GroundwaterDupuitPercolator, self).__init__(grid)
 
         # Shorthand
         self._cores = grid.core_nodes
-<<<<<<< HEAD
-
-        # Create fields:
-        if "topographic__elevation" in self.grid.at_node:
-            self._elev = self.grid.at_node["topographic__elevation"]
-        else:
-            self._elev = self.grid.add_ones("node", "topographic__elevation")
-
-        if "aquifer_base__elevation" in self.grid.at_node:
-            self._base = self.grid.at_node["aquifer_base__elevation"]
-        else:
-            self._base = self.grid.add_zeros("node", "aquifer_base__elevation")
-
-        if "aquifer_base__gradient" in self.grid.at_link:
-            self._base_grad = self.grid.at_link["aquifer_base__gradient"]
-        else:
-            self._base_grad = self.grid.add_zeros("link", "aquifer_base__gradient")
-            self._base_grad[:] = self._grid.calc_grad_at_link(self._base)
-
-        if "water_table__elevation" in self.grid.at_node:
-            self._wtable = self.grid.at_node["water_table__elevation"]
-        else:
-            self._wtable = self.grid.add_zeros("node", "water_table__elevation")
-        self._wtable[grid.closed_boundary_nodes] = 0
-
-        if "aquifer__thickness" in self.grid.at_node:
-            self._thickness = self.grid.at_node["aquifer__thickness"]
-        else:
-            self._thickness = self.grid.add_zeros("node", "aquifer__thickness")
-            self._thickness[:] = self._wtable - self._base
-        self._thickness[grid.closed_boundary_nodes] = 0
-
-        if "hydraulic__gradient" in self.grid.at_link:
-            self._hydr_grad = self.grid.at_link["hydraulic__gradient"]
-        else:
-            self._hydr_grad = self.grid.add_zeros("link", "hydraulic__gradient")
-
-        if "groundwater__specific_discharge" in self.grid.at_link:
-            self._q = self.grid.at_link["groundwater__specific_discharge"]
-        else:
-            self._q = self.grid.add_zeros("link", "groundwater__specific_discharge")
-
-        if "groundwater__velocity" in self.grid.at_link:
-            self._vel = self.grid.at_link["groundwater__velocity"]
-        else:
-            self._vel = self.grid.add_zeros("link", "groundwater__velocity")
-
-        if "surface_water__specific_discharge" in self.grid.at_node:
-            self._qs = self.grid.at_node["surface_water__specific_discharge"]
-        else:
-            self._qs = self.grid.add_zeros("node", "surface_water__specific_discharge")
-
-        if "average_surface_water__specific_discharge" in self.grid.at_node:
-            self._qsavg = self.grid.at_node["average_surface_water__specific_discharge"]
-        else:
-            self._qsavg = self.grid.add_zeros(
-                "node", "average_surface_water__specific_discharge"
-            )
-
-        # Convert parameters to fields if needed, and store a reference
-        self._K = return_array_at_link(grid, hydraulic_conductivity)
-        self._recharge = return_array_at_node(grid, recharge_rate)
-        self._n = return_array_at_node(grid, porosity)
-        self._n_link = map_mean_of_link_nodes_to_link(self._grid, self._n)
-        self._r = regularization_f
-
-    @property
-    def K(self):
-        """hydraulic conductivity at link (m/s)"""
-        return self._K
-
-    @K.setter
-    def K(self, new_val):
-        """set hydraulic conductivity at link (m/s)"""
-        self._K = return_array_at_link(self._grid, new_val)
-
-    @property
-    def recharge(self):
-        """recharge rate (m/s)"""
-        return self._recharge
-
-    @recharge.setter
-    def recharge(self, new_val):
-        """set recharge rate (m/s)"""
-        self._recharge = return_array_at_node(self._grid, new_val)
-
-    @property
-    def n(self):
-        """porosity of the aquifer (-)"""
-        return self._n
-
-    @n.setter
-    def n(self, new_val):
-        """set aquifer porosity"""
-        self._n = return_array_at_node(self._grid, new_val)
-        self._n_link = map_mean_of_link_nodes_to_link(self._grid, self._n)
-
-    @property
-    def number_of_substeps(self):
-        """
-        The numer of substeps used by the run_with_adaptive_time_step_solver
-        method in the latest method call.
-        """
-        if self._num_substeps:
-            return self._num_substeps
-        else:
-            print("The method run_with_adaptive_time_step_solver has not been used")
-
-        return self._num_substeps
-
-    def calc_recharge_flux_in(self):
-        """
-        Calculate flux into the domain from recharge. Includes recharge that
-        may immediately become saturation excess overland flow. (m3/s)
-        """
-        return np.sum(self._grid.area_of_cell * self._recharge[self._cores])
-
-    def calc_gw_flux_out(self):
-        """
-        Groundwater flux through open boundaries may be positive (out of
-        the domain) or negative (into the domain). This function determines the
-        correct sign for specific discharge based upon this convention,
-        and sums the flux across the boundary faces. (m3/s)
-=======
 
         # Create fields:
 
@@ -687,7 +418,6 @@
         This function determines the correct sign for specific discharge
         based upon this convention, and sums the flux across the
         boundary faces. (m3/s)
->>>>>>> c2035953
         """
         # get links at open boundary nodes
         open_nodes = self._grid.open_boundary_nodes
@@ -705,23 +435,19 @@
 
         # get cell widths at these locations
         faces = self._grid.face_at_link[active_links_at_open]
-<<<<<<< HEAD
-        face_widths = self._grid.width_of_face[faces]
-=======
         face_widths = self._grid.length_of_face[faces]
->>>>>>> c2035953
 
         # get volume flux out at these locations
         gw_volume_flux_rate_out = (
             q_at_open_links * active_link_dirs_at_open * face_widths
         )
-<<<<<<< HEAD
 
         return np.sum(gw_volume_flux_rate_out)
 
     def calc_sw_flux_out(self):
-        """
-        Surface water flux out of the domain through seepage and saturation excess.
+        """Surface water flux out of the domain through seepage and saturation
+        excess.
+
         Note that model does not allow for reinfiltration.  (m3/s)
         """
         return np.sum(
@@ -731,8 +457,9 @@
         )
 
     def calc_gw_flux_at_node(self):
-        """
-        Calculate the sum of the groundwater flux leaving a node. (m2/s)
+        """Calculate the sum of the groundwater flux leaving a node.
+
+        (m2/s)
         """
         gw = (
             self._grid.at_link["groundwater__specific_discharge"][
@@ -765,7 +492,6 @@
         ----------
         n_manning: float or array of float (-)
             Manning's n at nodes, giving surface roughness.
-
         """
         self._S = abs(self._grid.calc_grad_at_link(self._elev))
         self._S_node = map_max_of_node_links_to_node(self._grid, self._S)
@@ -783,84 +509,6 @@
         )
 
     def calc_total_storage(self):
-        """
-        calculate the current water storage in the aquifer (m3)
-        """
-        return np.sum(
-            self._n[self._cores]
-            * self._grid.area_of_cell
-            * self._grid.at_node["aquifer__thickness"][self._cores]
-        )
-=======
->>>>>>> c2035953
-
-        return np.sum(gw_volume_flux_rate_out)
-
-    def calc_sw_flux_out(self):
-        """Surface water flux out of the domain through seepage and saturation
-        excess.
-
-        Note that model does not allow for reinfiltration.  (m3/s)
-        """
-        return np.sum(
-            self._grid.at_node["surface_water__discharge"][
-                self._grid.open_boundary_nodes
-            ]
-        )
-
-    def calc_gw_flux_at_node(self):
-        """Calculate the sum of the groundwater flux leaving a node.
-
-        (m2/s)
-        """
-        gw = (
-            self._grid.at_link["groundwater__specific_discharge"][
-                self._grid.links_at_node
-            ]
-            * self._grid.link_dirs_at_node
-        )
-        gw_out = -np.sum(gw * (gw < 0), axis=1)
-        return gw_out
-
-        # Old definition of gw flux at node.
-        # return map_max_of_node_links_to_node(self._grid,self._grid.dx* abs(self._grid.at_link['groundwater__specific_discharge']))
-
-    def calc_shear_stress_at_node(self, n_manning=0.05):
-        r"""
-        Calculate the shear stress :math:`\tau` based upon the equations: (N/m2)
-
-        .. math::
-            \tau = \rho g S d
-
-        .. math::
-            d = \bigg( \frac{n Q}{S^{1/2} dx} \bigg)^{3/2}
-
-        where :math:`\rho` is the density of water, :math:`g` is the gravitational constant,
-        :math:`S` is the topographic slope, :math:`d` is the water depth calculated with Manning's equation,
-        :math:`n` is Manning's n, :math:`q` is surface water discharge, and :math:`dx` is the grid cell
-        width.
-
-        Parameters
-        ----------
-        n_manning: float or array of float (-)
-            Manning's n at nodes, giving surface roughness.
-        """
-        self._S = abs(self._grid.calc_grad_at_link(self._elev))
-        self._S_node = map_max_of_node_links_to_node(self._grid, self._S)
-        rho = 1000  # kg/m3
-        g = 9.81  # m/s2
-        return (
-            rho
-            * g
-            * self._S_node
-            * (
-                (n_manning * self._grid.at_node["surface_water__discharge"] / 3600)
-                / (self._grid.dx * np.sqrt(self._S_node))
-            )
-            ** (3 / 5)
-        )
-
-    def calc_total_storage(self):
         """calculate the current water storage in the aquifer (m3)"""
         return np.sum(
             self._n[self._cores]
@@ -899,11 +547,7 @@
 
         # Calculate groundwater velocity
         self._vel[:] = -self._K * self._hydr_grad
-<<<<<<< HEAD
-        self._vel[self._grid.status_at_link == INACTIVE_LINK] = 0.0
-=======
         self._vel[self._grid.status_at_link == LinkStatus.INACTIVE] = 0.0
->>>>>>> c2035953
 
         # Aquifer thickness at links (upwind)
         hlink = (
@@ -934,27 +578,16 @@
         )
 
         # Mass balance
-<<<<<<< HEAD
-        dhdt = (1 / self._n) * (self._recharge - self._qs - dqdx)
-
-        # Update
-        self._thickness[self._cores] += dhdt[self._cores] * dt
-=======
         self._dhdt[:] = (1 / self._n) * (self._recharge - self._qs - dqdx)
 
         # Update
         self._thickness[self._cores] += self._dhdt[self._cores] * dt
->>>>>>> c2035953
         self._thickness[self._thickness < 0] = 0.0
 
         # Recalculate water surface height
         self._wtable[self._cores] = (self._base + self._thickness)[self._cores]
 
-<<<<<<< HEAD
-    def run_with_adaptive_time_step_solver(self, dt, courant_coefficient=0.1, **kwds):
-=======
     def run_with_adaptive_time_step_solver(self, dt):
->>>>>>> c2035953
         """
         Advance component by one time step of size dt, subdividing the timestep
         into substeps as necessary to meet a Courant condition.
@@ -964,12 +597,6 @@
         ----------
         dt: float (time in seconds)
             The imposed timestep.
-<<<<<<< HEAD
-        courant_coefficient: float (-)
-            The muliplying factor on the condition that the timestep is
-            smaller than the minimum link length over linear groundwater flow velocity
-=======
->>>>>>> c2035953
         """
 
         # check water table above surface
@@ -1009,11 +636,7 @@
 
             # Calculate groundwater velocity
             self._vel[:] = -self._K * self._hydr_grad
-<<<<<<< HEAD
-            self._vel[self._grid.status_at_link == INACTIVE_LINK] = 0.0
-=======
             self._vel[self._grid.status_at_link == LinkStatus.INACTIVE] = 0.0
->>>>>>> c2035953
 
             # Aquifer thickness at links (upwind)
             hlink = (
@@ -1040,29 +663,17 @@
             )
 
             # Mass balance
-<<<<<<< HEAD
-            dhdt = (1 / self._n) * (self._recharge - self._qs - dqdx)
-=======
             self._dhdt[:] = (1 / self._n) * (self._recharge - self._qs - dqdx)
->>>>>>> c2035953
 
             # calculate criteria for timestep
             max_vel = max(abs(self._vel / self._n_link))
             grid_dist = min(self._grid.length_of_link)
             substep_dt = np.nanmin(
-<<<<<<< HEAD
-                [courant_coefficient * grid_dist / max_vel, remaining_time]
-            )
-
-            # Update
-            self._thickness[self._cores] += dhdt[self._cores] * substep_dt
-=======
                 [self._courant_coefficient * grid_dist / max_vel, remaining_time]
             )
 
             # Update
             self._thickness[self._cores] += self._dhdt[self._cores] * substep_dt
->>>>>>> c2035953
             self._thickness[self._thickness < 0] = 0.0
 
             # Recalculate water surface height
