--- conflicted
+++ resolved
@@ -1,9 +1,6 @@
 import numpy as np
 import six
-<<<<<<< HEAD
 from six.moves import range
-=======
->>>>>>> 0bccc56d
 
 from .base import CLOSED_BOUNDARY
 from .base import BAD_INDEX_VALUE
