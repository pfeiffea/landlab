--- conflicted
+++ resolved
@@ -93,139 +93,6 @@
                 3 - inds, axis=1))
 
 
-<<<<<<< HEAD
-def calculate_flux_divergence_at_nodes(grid, active_link_flux, out=None):
-    """Net flux into or out of nodes.
-
-    Same as calculate_flux_divergence_at_core_cells, but works with and
-    returns a list of net unit fluxes that corresponds to all nodes, rather
-    than just core nodes.
-
-    Parameters
-    ----------
-    grid : RasterModelGrid
-        Input grid.
-    active_link_flux : array_like
-        Flux values at links.
-    out : ndarray, optional
-        Alternative output array in which to place the result.  Must
-        be of the same shape and buffer length as the expected output.
-
-    See Also
-    --------
-    calculate_flux_divergence_at_active_cells
-
-    Notes
-    -----
-    Note that we DO compute net unit fluxes at boundary nodes (even though
-    these don't have active cells associated with them, and often don't have
-    cells of any kind, because they are on the perimeter). It's up to the
-    user to decide what to do with these boundary values.
-
-    Examples
-    --------
-    Calculate the gradient of values at a grid's nodes.
-
-    >>> from landlab import RasterModelGrid
-    >>> rmg = RasterModelGrid((4, 5), spacing=1.0)
-    >>> u = np.array([0., 1., 2., 3., 0.,
-    ...               1., 2., 3., 2., 3.,
-    ...               0., 1., 2., 1., 2.,
-    ...               0., 0., 2., 2., 0.])
-    >>> grad = rmg.calc_grad_at_link(u)[rmg.active_links]
-    >>> grad # doctest: +NORMALIZE_WHITESPACE
-    array([ 1.,  1., -1.,
-            1.,  1., -1.,  1.,
-           -1., -1., -1.,
-            1.,  1., -1.,  1.,
-           -1.,  0.,  1.])
-
-    Calculate the divergence of the gradients at each node.
-
-    >>> flux = - grad    # downhill flux proportional to gradient
-    >>> rmg.calculate_flux_divergence_at_nodes(flux)
-    ...     # doctest: +NORMALIZE_WHITESPACE
-    array([ 0., -1., -1.,  1.,  0.,
-           -1.,  2.,  4., -2.,  1.,
-           -1.,  0.,  1., -4.,  1.,
-            0., -1.,  0.,  1.,  0.])
-
-    If calculate_gradients_at_nodes is called inside a loop, you can
-    improve speed by creating an array outside the loop. For example, do
-    this once, before the loop:
-
-    >>> df = rmg.zeros(centering='node') # outside loop
-    >>> rmg.number_of_nodes
-    20
-
-    Then do this inside the loop so that the function will not have to create
-    the df array but instead puts values into the *df* array.
-
-    >>> df = rmg.calculate_flux_divergence_at_nodes(flux, out=df)
-
-    >>> grid = RasterModelGrid((4, 5), spacing=(1, 2))
-    >>> u = np.array([0., 1., 2., 3., 0.,
-    ...               1., 2., 3., 2., 3.,
-    ...               0., 1., 2., 1., 2.,
-    ...               0., 0., 2., 2., 0.])
-    >>> grad = grid.calc_grad_at_link(2 * u)[grid.active_links]
-    >>> grad # doctest: +NORMALIZE_WHITESPACE
-    array([ 2.,  2., -2.,
-            1.,  1., -1.,  1.,
-           -2., -2., -2.,
-            1.,  1., -1., 1.,
-           -2.,  0.,  2.])
-    >>> grid.calculate_flux_divergence_at_nodes(- grad)
-    ...     # doctest: +NORMALIZE_WHITESPACE
-    array([ 0., -1., -1.,  1.,  0.,
-           -1.,  2.,  4., -2.,  1.,
-           -1.,  0.,  1., -4.,  1.,
-            0., -1.,  0.,  1.,  0.])
-    """
-    if len(active_link_flux) != len(grid.active_links):
-        raise ValueError(
-            'input array must be of length number of active links ({0}!={1})'.format(
-                len(active_link_flux), len(grid.active_links)))
-
-    # If needed, create net_unit_flux array
-    if out is None:
-        out = grid.empty(at='node')
-    out.fill(0.)
-
-    if len(out) != grid.number_of_nodes:
-        raise ValueError(
-            'output array must be of length number of nodes ({0}!={1})'.format(
-                len(out), grid.number_of_nodes))
-
-    is_vert_link = squad_links.is_vertical_link(grid.shape, grid.active_links)
-    vert_links = grid.active_links[is_vert_link]
-    horiz_links = grid.active_links[~ is_vert_link]
-
-    flux = np.zeros(grid.number_of_links)
-
-    flux[vert_links] = active_link_flux[is_vert_link] * grid.dy
-    flux[horiz_links] = active_link_flux[~ is_vert_link] * grid.dx
-
-    # TODO: net fluxes should only be defined at nodes that have cells.
-    # That is, not at perimeter nodes. The commented-out code does this.
-    # out[grid.node_at_cell] = (
-    #     - flux[grid.links_at_node[grid.node_at_cell]] *
-    #     grid.active_link_dirs_at_node[grid.node_at_cell] /
-    #     grid.area_of_cell.reshape((-1, 1))
-    # ).sum(axis=1)
-
-    # TODO: the following calculates fluxes at perimeter nodes and
-    # so should really be removed in favor of the code above.
-    out[:] = (
-        flux[grid.links_at_node] *
-        (- grid.active_link_dirs_at_node) / grid.area_of_cell
-    ).sum(axis=1)
-
-    return out
-
-
-=======
->>>>>>> c59131a0
 def calculate_slope_aspect_bfp(xs, ys, zs):
     """Calculate slope and aspect.
 
