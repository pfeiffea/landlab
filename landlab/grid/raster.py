#! /usr/bin/env python
"""
A class used to create and manage regular square raster
grids for 2D numerical models in Landlab.
"""

import numpy as np
import six
from six.moves import range

from landlab.testing.decorators import track_this_method
from landlab.utils import structured_grid as sgrid
from landlab.utils import count_repeated_values

from .base import ModelGrid
from .base import (CORE_NODE, FIXED_VALUE_BOUNDARY,
                   FIXED_GRADIENT_BOUNDARY, TRACKS_CELL_BOUNDARY,
                   CLOSED_BOUNDARY, FIXED_LINK, BAD_INDEX_VALUE, ACTIVE_LINK,
                   INACTIVE_LINK)
from landlab.field.scalar_data_fields import FieldError
from landlab.utils.decorators import make_return_array_immutable, deprecated
from . import raster_funcs as rfuncs
from ..io import write_esri_ascii
from ..io.netcdf import write_netcdf
from landlab.grid.structured_quad import links as squad_links
from landlab.grid.structured_quad import faces as squad_faces
from landlab.grid.structured_quad import cells as squad_cells
from ..core.utils import as_id_array
from ..core.utils import add_module_functions_to_class
from .decorators import return_id_array
from . import gradients


@deprecated(use='grid.node_has_boundary_neighbor', version='0.2')
def node_node_has_boundary_neighbor(mg, id, method='d8'):
    """Test if a node is next to a boundary.

    .. note:: Deprecated since version 0.6.
        Use in favor of class methods in RasterModelGrid.

    Test if one of the neighbors of node *id* is a boundary node.

    Parameters
    ----------
    mg : ModelGrid
        Source grid
    node_id : int
        ID of node to test.
    method: string, optional
        default is d8 neighbor, other method is 'd4'


    Returns
    -------
    boolean
        ``True`` if node has a neighbor on the boundary, ``False`` otherwise.
    """
    for neighbor in mg.active_neighbors_at_node(id):
        try:
            if mg.status_at_node[neighbor] != CORE_NODE:
                return True
        except IndexError:
            return True
    if method == 'd8':
        for neighbor in mg.get_diagonal_list(id):
            try:
                if mg.status_at_node[neighbor] != CORE_NODE:
                    return True
            except IndexError:
                return True
    return False


def _make_arg_into_array(arg):
    """Make an argument into an iterable.

    This function tests if the provided object is a Python list or a numpy
    array. If not, attempts to cast the object to a list. If it cannot, it will
    raise a TypeError.

    Parameters
    ----------
    arg : array_like
        Input array.

    Returns
    -------
    array_like
        The input array converted to an iterable.

    Examples
    --------
    >>> from landlab.grid.raster import _make_arg_into_array
    >>> _make_arg_into_array(1)
    [1]
    >>> _make_arg_into_array((1, ))
    [1]
    >>> _make_arg_into_array([1, 2])
    [1, 2]
    >>> import numpy as np
    >>> _make_arg_into_array(np.arange(3))
    array([0, 1, 2])
    """
    ids = arg
    if not isinstance(ids, list) and not isinstance(ids, np.ndarray):
        try:
            ids = list(ids)
        except TypeError:
            ids = [ids]
    return ids


node_has_boundary_neighbor = np.vectorize(node_node_has_boundary_neighbor,
                                     excluded=['mg'])


class RasterModelGridPlotter(object):
    """MixIn that provides plotting functionality.

    Inhert from this class to provide a ModelDataFields object with the
    method function, ``imshow``, that plots a data field.
    """

    def imshow(self, group, var_name, **kwds):
        """Plot a data field.

        This is a wrapper for `plot.imshow_grid`, and can take the same
        keywords. See that function for full documentation.

        Parameters
        ----------
        group : str
            Name of group.
        var_name : str
            Name of field

        See Also
        --------
        landlab.plot.imshow_grid
        """
        from landlab.plot import imshow_grid
        kwds['values_at'] = group
        imshow_grid(self, var_name, **kwds)


def grid_edge_is_closed_from_dict(boundary_conditions):
    """Get a list of closed-boundary status at grid edges.

    Get a list that indicates grid edges that are closed boundaries. The
    returned list provides a boolean that gives the boundary condition status
    for edges order as [*bottom*, *left*, *top*, *right*].

    *boundary_conditions* is a dict whose keys indicate edge location (as
    "bottom", "left", "top", "right") and values must be one of "open", or
    "closed". If an edge location key is missing, that edge is assumed to be
    *open*.

    Parameters
    ----------
    boundary_conditions : dict
        Boundary condition for grid edges.

    Returns
    -------
    list
        List of booleans indicating if an edge is a closed boundary.

    Examples
    --------
    >>> from landlab.grid.raster import grid_edge_is_closed_from_dict
    >>> grid_edge_is_closed_from_dict(dict(bottom='closed', top='open'))
    [False, False, False, True]
    >>> grid_edge_is_closed_from_dict({})
    [False, False, False, False]
    """
    for condition in boundary_conditions.values():
        if condition not in ['open', 'closed']:
            raise ValueError('%s: boundary condition type not understood',
                             condition)

    return [boundary_conditions.get(loc, 'open') == 'closed'
            for loc in ['right', 'top', 'left', 'bottom']]


def _old_style_args(args):
    """Test if arguments are the old-style RasterModelGrid __init__ method.

    The old way of initializing a :any:`RasterModelGrid` was like,

        .. code::

            grid = RasterModelGrid(n_rows, n_cols)

    The new way passes the grid shape as a tuple, like numpy functions,

        .. code::

            grid = RasterModelGrid((n_rows, n_cols))

    Parameters
    ----------
    args : iterable
        Arguments to a function.

    Examples
    --------
    >>> from landlab.grid.raster import _old_style_args
    >>> _old_style_args((4, 5))
    True
    >>> _old_style_args(((4, 5), ))
    False
    >>> _old_style_args(([4, 5], ))
    False
    """
    return len(args) in (2, 3) and isinstance(args[0], int)


def _parse_grid_shape_from_args(args):
    """Get grid shape from args.

    Parameters
    ----------
    args : iterable
        Arguments to a function.

    Examples
    --------
    >>> from landlab.grid.raster import _parse_grid_shape_from_args
    >>> _parse_grid_shape_from_args((3, 4))
    (3, 4)
    >>> _parse_grid_shape_from_args(((3, 4), ))
    (3, 4)
    """
    if _old_style_args(args):
        rows, cols = args[0], args[1]
    else:
        try:
            (rows, cols) = args[0]
        except ValueError:
            raise ValueError('grid shape must be tuple')
    return rows, cols


def _parse_grid_spacing_from_args(args):
    """Get grid spacing from args.

    Parameters
    ----------
    args : iterable
        Arguments to a function.

    Examples
    --------
    >>> from landlab.grid.raster import _parse_grid_spacing_from_args
    >>> _parse_grid_spacing_from_args((3, 4, 5))
    5
    >>> _parse_grid_spacing_from_args(((3, 4), 5))
    5
    """
    try:
        if _old_style_args(args):
            return args[2]
        else:
            return args[1]
    except IndexError:
        return None


class RasterModelGrid(ModelGrid, RasterModelGridPlotter):

    """A 2D uniform rectilinear grid.

    Create a uniform rectilinear grid that has *num_rows* and *num_cols*
    of grid nodes, with a row and column spacing of *dx*.

    Use the *bc* keyword to specify boundary_conditions along the edge nodes
    of the grid. *bc* is a dict whose keys indicate edge location (as
    "bottom", "left", "top", "right") and values must be one of "open", or
    "closed". If an edge location key is missing, that edge is assumed to be
    *open*.

    Parameters
    ----------
    shape : tuple of int
        Shape of the grid in nodes.
    spacing : float, optional
        Row and column node spacing.
    bc : dict, optional
        Edge boundary conditions.

    Examples
    --------
    Create a uniform rectilinear grid that has 4 rows and 5 columns of nodes.
    Nodes along the edges will be *open*. That is, links connecting these
    nodes to core nodes are *active*.

    >>> from landlab import RasterModelGrid
    >>> rmg = RasterModelGrid((4, 5), 1.0)
    >>> rmg.number_of_node_rows, rmg.number_of_node_columns
    (4, 5)
    >>> rmg.number_of_active_links
    17
    >>> vals = rmg.add_zeros('active_link', 'vals')
    >>> vals.size
    17

    Set the nodes along the top edge of the grid to be *closed* boundaries.
    This means that any links touching these nodes will be *inactive*.

    >>> rmg = RasterModelGrid((4, 5), 1.0, bc={'top': 'closed'})
    >>> rmg.number_of_node_rows, rmg.number_of_node_columns
    (4, 5)
    >>> rmg.number_of_active_links
    14
    >>> vals = rmg.add_zeros('active_link', 'vals')
    >>> vals.size
    14

    A `RasterModelGrid` can have different node spacings in the *x* and *y*
    directions.

    >>> grid = RasterModelGrid((4, 5), spacing=(1, 2))
    >>> grid.dy, grid.dx
    (1.0, 2.0)
    >>> grid.node_y # doctest: +NORMALIZE_WHITESPACE
    array([ 0., 0., 0., 0., 0.,
            1., 1., 1., 1., 1.,
            2., 2., 2., 2., 2.,
            3., 3., 3., 3., 3.])
    >>> grid.node_x # doctest: +NORMALIZE_WHITESPACE
    array([ 0., 2., 4., 6., 8.,
            0., 2., 4., 6., 8.,
            0., 2., 4., 6., 8.,
            0., 2., 4., 6., 8.])

    Notes
    -----
    The option for NOT giving rows, cols, and dx no longer works,
    because the *field* init requires num_active_cells, etc., to be
    defined. Either we force users to give arguments on instantiation,
    or set it up such that one can create a zero-node grid.
    """

    def __init__(self, *args, **kwds):
        """Create a 2D grid with equal spacing.

        Optionally takes numbers of rows and columns and cell size as
        inputs. If this are given, calls initialize() to set up the grid.
        At the moment, num_rows and num_cols MUST be specified. Both must be
        >=3 to allow correct automated setup of boundary conditions.

        Parameters
        ----------
        shape : tuple of int
            Shape of the grid in nodes.
        spacing : tuple or float, optional
            Row and column node spacing.
        bc : dict, optional
            Edge boundary conditions.

        Returns
        -------
        RasterModelGrid
            A newly-created grid.

        Notes
        -----
        The option for NOT giving rows, cols, and dx no longer works,
        because the *field* init requires num_active_cells, etc., to be
        defined. Either we force users to give arguments on instantiation,
        or set it up such that one can create a zero-node grid.
        """
        dx = kwds.pop('dx', None)
        num_rows = kwds.pop('num_rows', None)
        num_cols = kwds.pop('num_cols', None)

        if num_rows is None and num_cols is None:
            num_rows, num_cols = _parse_grid_shape_from_args(args)
        elif len(args) > 0:
            raise ValueError(
                'number of args must be 0 when using keywords for grid shape')

        if dx is None:
            dx = kwds.pop('spacing', _parse_grid_spacing_from_args(args) or 1.)

        if num_rows <= 0 or num_cols <= 0:
            raise ValueError('number of rows and columns must be positive')

        self._node_status = np.empty(num_rows * num_cols, dtype=np.int8)

        # Set number of nodes, and initialize if caller has given dimensions
        self._initialize(num_rows, num_cols, dx)

        self.set_closed_boundaries_at_grid_edges(
            *grid_edge_is_closed_from_dict(kwds.pop('bc', {})))

        super(RasterModelGrid, self).__init__(**kwds)

        self.looped_node_properties = {}

    @classmethod
    def from_dict(cls, params):
        """Create a RasterModelGrid from a dictionary.

        Parameters
        ----------
        params : dict_like
            Initialization parameters for a RasterModelGrid.

        Returns
        -------
        RasterModelGrid
            A newly-created grid.

        Examples
        --------
        >>> from landlab import RasterModelGrid
        >>> grid = RasterModelGrid.from_dict(
        ...     {'shape': (3, 4), 'bc': {'top': 'closed'}})
        >>> grid.number_of_nodes
        12
        """
        shape = params['shape']
        spacing = params.get('spacing', (1., ) * len(shape))
        bc = params.get('bc', {})

        return cls(shape, spacing=spacing, bc=bc)

    def _initialize(self, num_rows, num_cols, spacing):
        """Set up a raster grid.

        Sets up a *num_rows* by *num_cols* grid with cell *spacing* and
        (by default) regular boundaries (that is, all perimeter cells are
        boundaries and all interior cells are active).

        To be consistent with unstructured grids, the raster grid is
        managed not as a 2D array but rather as a set of vectors that
        describe connectivity information between nodes, links, active links,
        cells, active cells, faces, patches, junctions, and corners.

        By default, all interior nodes are set to active, and all perimeter
        nodes are set as fixed value, open boundaries (type 1, see supporting
        documentation).

        Note that by default, a RasterModelGrid ONLY has links to
        orthogonal neighboring nodes. However, if you wish to work with the
        diagonal links (e.g., D8 flow routing), these functions are available
        as methods, and the diagonal links can readily be created after
        initialization.

        Examples
        --------
        >>> from landlab import RasterModelGrid, BAD_INDEX_VALUE
        >>> numrows = 20          # number of rows in the grid
        >>> numcols = 30          # number of columns in the grid
        >>> dx = 10.0             # grid cell spacing
        >>> rmg = RasterModelGrid((numrows, numcols), dx)
        >>> (rmg.number_of_nodes, rmg.number_of_cells, rmg.number_of_links,
        ...  rmg.number_of_active_links)
        (600, 504, 1150, 1054)
        >>> rmg = RasterModelGrid((4, 5))
        >>> (rmg.number_of_nodes, rmg.number_of_cells, rmg.number_of_links,
        ...  rmg.number_of_active_links)
        (20, 6, 31, 17)
        >>> rmg.status_at_node # doctest: +NORMALIZE_WHITESPACE
        array([1, 1, 1, 1, 1,
               1, 0, 0, 0, 1,
               1, 0, 0, 0, 1,
               1, 1, 1, 1, 1], dtype=int8)
        >>> rmg.node_numinlink # doctest: +NORMALIZE_WHITESPACE
        array([0, 1, 1, 1, 1,
               1, 2, 2, 2, 2,
               1, 2, 2, 2, 2,
               1, 2, 2, 2, 2])
        >>> rmg.node_inlink_matrix # doctest: +NORMALIZE_WHITESPACE
        array([[-1, -1, -1, -1, -1,  4,  5,  6,  7,  8, 13, 14, 15, 16, 17, 22,
                23, 24, 25, 26],
               [-1,  0,  1,  2,  3, -1,  9, 10, 11, 12, -1, 18, 19, 20, 21, -1,
                27, 28, 29, 30]])
        >>> rmg.node_numoutlink # doctest: +NORMALIZE_WHITESPACE
        array([2, 2, 2, 2, 1,
               2, 2, 2, 2, 1,
               2, 2, 2, 2, 1,
               1, 1, 1, 1, 0])
        >>> rmg.node_outlink_matrix[0] # doctest: +NORMALIZE_WHITESPACE
        array([ 4,  5,  6,  7,  8, 13, 14, 15, 16, 17, 22, 23, 24, 25, 26,
               -1, -1, -1, -1, -1])
        >>> rmg.node_numactiveinlink # doctest: +NORMALIZE_WHITESPACE
        array([0, 0, 0, 0, 0,
               0, 2, 2, 2, 1,
               0, 2, 2, 2, 1,
               0, 1, 1, 1, 0])
        >>> rmg.node_active_inlink_matrix # doctest: +NORMALIZE_WHITESPACE
        array([[-1, -1, -1, -1, -1, -1,  0,  1,  2, -1, -1,  3,  4,  5, -1, -1,
                 6, 7,  8, -1],
               [-1, -1, -1, -1, -1, -1,  9, 10, 11, 12, -1, 13, 14, 15, 16, -1,
                -1, -1, -1, -1]])
        >>> rmg.node_numactiveoutlink # doctest: +NORMALIZE_WHITESPACE
        array([0, 1, 1, 1, 0,
               1, 2, 2, 2, 0,
               1, 2, 2, 2, 0,
               0, 0, 0, 0, 0])
        >>> rmg.node_active_outlink_matrix # doctest: +NORMALIZE_WHITESPACE
        array([[-1,  0,  1,  2, -1, -1,  3,  4,  5, -1, -1,  6,  7,  8, -1, -1,
                -1, -1, -1, -1],
               [-1, -1, -1, -1, -1,  9, 10, 11, 12, -1, 13, 14, 15, 16, -1, -1,
                -1, -1, -1, -1]])
        >>> rmg.node_at_cell # doctest: +NORMALIZE_WHITESPACE
        array([ 6,  7,  8,
               11, 12, 13])
        >>> rmg.node_at_link_tail # doctest: +NORMALIZE_WHITESPACE
        array([ 0,  1,  2,  3,  0,  1,  2,  3,  4,  5,  6,  7,  8,  5,  6,  7,
                8,  9, 10, 11, 12, 13, 10, 11, 12, 13, 14, 15, 16, 17, 18])
        >>> rmg.node_at_link_head # doctest: +NORMALIZE_WHITESPACE
        array([ 1,  2,  3,  4,  5,  6,  7,  8,  9,  6,  7,  8,  9, 10, 11, 12,
               13, 14, 11, 12, 13, 14, 15, 16, 17, 18, 19, 16, 17, 18, 19])
        >>> rmg.face_at_link[20]
        12
        >>> rmg.active_links # doctest: +NORMALIZE_WHITESPACE
        array([ 5,  6,  7,  9, 10, 11, 12, 14, 15, 16, 18, 19, 20, 21, 23, 24,
               25])
        """
        if isinstance(spacing, float) or isinstance(spacing, int):
            spacing = (spacing, spacing)

        # Basic info about raster size and shape
        self._nrows = num_rows
        self._ncols = num_cols

        self._dy, self._dx = float(spacing[0]), float(spacing[1])
        self.cellarea = self._dy * self._dx

        self._node_at_cell = sgrid.node_at_cell(self.shape)
        self._cell_at_node = squad_cells.cell_id_at_nodes(
            self.shape).reshape((-1, ))

        # We need at least one row or column of boundary cells on each
        # side, so the grid has to be at least 3x3
        assert(np.min((num_rows, num_cols)) >= 3)

        # Assign and store node (x,y,z) coordinates.
        #
        # The relation between node (x,y) coordinates and position is
        # illustrated here for a five-column, four-row grid. The numbers show
        # node positions, and the - and | symbols show the links connecting
        # the nodes.
        #
        # 15------16------17------18------19
        #  |       |       |       |       |
        #  |       |       |       |       |
        #  |       |       |       |       |
        # 10------11------12------13------14
        #  |       |       |       |       |
        #  |       |       |       |       |
        #  |       |       |       |       |
        #  5-------6-------7-------8-------9
        #  |       |       |       |       |
        #  |       |       |       |       |
        #  |       |       |       |       |
        #  0-------1-------2-------3-------4
        #
        (self._node_x, self._node_y) = sgrid.node_coords(
            (num_rows, num_cols), (self._dy, self._dx), (0., 0.))

        # Node boundary/active status:
        # Next, we set up an array of "node status" values, which indicate
        # whether a given node is an active, non-boundary node, or some type of
        # boundary. Here we default to having all perimeter nodes be active
        # fixed-value boundaries.
        self._node_status[:] = sgrid.status_at_node(
            self.shape, boundary_status=FIXED_VALUE_BOUNDARY)

        # Cell lists:
        # For all cells, we create a list of the corresponding node ID for
        # each cell.
        #
        # Cells and faces in a five-column, four-row grid look like this
        # (where the numbers are cell IDs and lines show faces):
        #
        # |-------|-------|-------|
        # |       |       |       |
        # |   3   |   4   |   5   |
        # |       |       |       |
        # |-------|-------|-------|
        # |       |       |       |
        # |   0   |   1   |   2   |
        # |       |       |       |
        # |-------|-------|-------|
        #
        # While we're at it, we will also build the node_activecell list. This
        # list records, for each node, the ID of its associated active cell,
        # or None if it has no associated active cell (i.e., it is a boundary)
        # #self._node_at_cell = sgrid.node_at_cell(self.shape)
        # #self._cell_at_node = squad_cells.cell_id_at_nodes(
        #    self.shape).reshape((-1, ))
        self._core_cells = sgrid.core_cell_index(self.shape)

        self._neighbors_at_node = (
            sgrid.neighbor_node_ids(self.shape).transpose().copy())
        self._diagonal_neighbors_at_node = sgrid.diagonal_node_array(self.shape,
                                                            contiguous=True)

        self._links_at_node = squad_links.links_at_node(self.shape)

        # Link lists:
        # For all links, we encode the "tail" and "head" nodes, and the face
        # (if any) associated with the link. If the link does not intersect a
        # face, then face is assigned None.
        # For active links, we store the corresponding link ID.
        #
        # The numbering scheme for links in RasterModelGrid is illustrated with
        # the example of a five-column by four-row grid (each * is a node,
        # the lines show links, and the ^ and > symbols indicate the direction
        # of each link: up for vertical links, and right for horizontal ones):
        #
        #  *--27-->*--28-->*--29-->*--30-->*
        #  ^       ^       ^       ^       ^
        # 22      23      24      25      26
        #  |       |       |       |       |
        #  *--18-->*--19-->*--20-->*--21-->*
        #  ^       ^       ^       ^       ^
        # 13      14      15      16      17
        #  |       |       |       |       |
        #  *---9-->*--10-->*--11-->*--12-->*
        #  ^       ^       ^       ^       ^
        #  4       5       6       7       8
        #  |       |       |       |       |
        #  *---0-->*---1-->*---2-->*---3-->*
        #
        #   create the tail-node and head-node lists
        (self._node_at_link_tail,
         self._node_at_link_head) = sgrid.node_index_at_link_ends(self.shape)

        self._status_at_link = np.full(squad_links.number_of_links(self.shape),
                                       INACTIVE_LINK, dtype=int)

        # Sort them by midpoint coordinates
        self._sort_links_by_midpoint()

        #   set up in-link and out-link matrices and numbers
        self._setup_inlink_and_outlink_matrices()

        # Flag indicating whether we have created diagonal links.
        self._diagonal_links_created = False

        #   set up the list of active links
        self._reset_link_status_list()

        # Create 2D array containing, for each node, direction of connected
        # link (1=incoming, -1=outgoing, 0=no link present at this position)
        # needs to come after BC setting
        self._create_link_dirs_at_node()

        #   set up link unit vectors and node unit-vector sums
        self._create_link_unit_vectors()

        #   set up link faces
        #
        #   Here we assume that we've already created a list of active links
        # in which all 4 boundaries are "open", such that each boundary node
        # (except the 4 corners) is connected to an adjacent interior node. In
        # this case, there will be the same number of faces as active links,
        # and the numbering of faces will be the same as the corresponding
        # active links. We start off creating a list of all None values. Only
        # those links that cross a face will have this None value replaced with
        # a face ID.
        self._face_at_link = sgrid.face_at_link(self.shape,
                                                actives=self.active_links)
        self._create_cell_areas_array()

        # List of neighbors for each cell: we will start off with no
        # list. If a caller requests it via active_neighbors_at_node or
        # _create_neighbor_list, we'll create it if necessary.
        self._neighbor_node_dict = {}

        # List of diagonal neighbors. As with the neighbor list, we'll only
        # create it if requested.
        self.diagonal_list_created = False

        # List of looped neighbor cells (all 8 neighbors) for
        # given *cell ids* can be created if requested by the user.
        self._looped_cell_neighbor_list = None

        # List of second ring looped neighbor cells (all 16 neighbors) for
        # given *cell ids* can be created if requested by the user.
        self.looped_second_ring_cell_neighbor_list_created = False

    def _setup_nodes(self):
        self._nodes = np.arange(self.number_of_nodes,
                                dtype=int).reshape(self.shape)
        return self._nodes

    @property
    @make_return_array_immutable
    def nodes(self):
        """Get a shaped array of nodes.

        Returns
        -------
        ndarray
            Node IDs in an array shaped as *number_of_node_rows* by
            *number_of_node_columns*.

        Examples
        --------
        >>> from landlab import RasterModelGrid
        >>> grid = RasterModelGrid((3, 4))
        >>> grid.nodes
        array([[ 0,  1,  2,  3],
               [ 4,  5,  6,  7],
               [ 8,  9, 10, 11]])

        You can't change node ids.

        >>> grid.nodes[0] = 99 # doctest: +IGNORE_EXCEPTION_DETAIL
        Traceback (most recent call last):
        ValueError: assignment destination is read-only
        """
        return super(RasterModelGrid, self).nodes

    @property
    def nodes_at_right_edge(self):
        """Get nodes along the right edge of a grid.

        Examples
        --------
        >>> import numpy as np
        >>> from landlab import RasterModelGrid
        >>> grid = RasterModelGrid((3, 4))
        >>> vals = np.array([ 0,  1,  2,  3,
        ...                   4,  5,  6,  7,
        ...                   8,  9, 10, 11])
        >>> vals[grid.nodes_at_right_edge]
        array([ 3,  7, 11])
        """
        return self.nodes[:, -1]

    @property
    def nodes_at_top_edge(self):
        """Get nodes along the top edge of a grid.

        Examples
        --------
        >>> import numpy as np
        >>> from landlab import RasterModelGrid
        >>> grid = RasterModelGrid((3, 4))
        >>> vals = np.array([ 0,  1,  2,  3,
        ...                   4,  5,  6,  7,
        ...                   8,  9, 10, 11])
        >>> vals[grid.nodes_at_top_edge]
        array([ 8,  9, 10, 11])
        """
        return self.nodes[-1, :]

    @property
    def nodes_at_left_edge(self):
        """Get nodes along the left edge of a grid.

        Examples
        --------
        >>> import numpy as np
        >>> from landlab import RasterModelGrid
        >>> grid = RasterModelGrid((3, 4))
        >>> vals = np.array([ 0,  1,  2,  3,
        ...                   4,  5,  6,  7,
        ...                   8,  9, 10, 11])
        >>> vals[grid.nodes_at_left_edge]
        array([0, 4, 8])
        """
        return self.nodes[:, 0]

    @property
    def nodes_at_bottom_edge(self):
        """Get nodes along the bottom edge of a grid.

        Examples
        --------
        >>> import numpy as np
        >>> from landlab import RasterModelGrid
        >>> grid = RasterModelGrid((3, 4))
        >>> vals = np.array([ 0,  1,  2,  3,
        ...                   4,  5,  6,  7,
        ...                   8,  9, 10, 11])
        >>> vals[grid.nodes_at_bottom_edge]
        array([0, 1, 2, 3])
        """
        return self.nodes[0, :]

    def nodes_at_edge(self, edge):
        """Get edge nodes by edge name.

        Parameters
        ----------
        edge : {'right', 'top', 'left', 'bottom'}
            Edge location.

        Returns
        -------
        slice
            Slice of the nodes on an edge.

        Examples
        --------
        >>> import numpy as np
        >>> from landlab import RasterModelGrid
        >>> grid = RasterModelGrid((3, 4))
        >>> vals = np.array([ 0,  1,  2,  3,
        ...                   4,  5,  6,  7,
        ...                   8,  9, 10, 11])
        >>> vals[grid.nodes_at_edge('left')]
        array([0, 4, 8])
        """
        if edge not in ('right', 'top', 'left', 'bottom'):
            raise ValueError('value for edge not understood')
        return getattr(self, 'nodes_at_{edge}_edge'.format(edge=edge))

    def _create_cell_areas_array(self):
        """Set up array of cell areas.

        This method supports the creation of the array that stores cell areas.
        It is not meant to be called manually.
        """
        self._area_of_cell = np.full(self.number_of_cells, self.dx * self.dy,
                                     dtype=float)
        return self._area_of_cell

    def _create_cell_areas_array_force_inactive(self):
        """Set up array cell areas including extra cells for perimeter nodes.

        This method supports the creation of the array that stores cell areas.
        It differs from _create_cell_areas_array in that it forces ALL nodes to
        have a surrounding cell, which is not actually the case for the generic
        perimeter node (these are unbounded). This is only possible because the
        grid is a raster.
        It is not meant to be called manually.
        """
        self._forced_cell_areas = np.full(self.shape, self.dx * self.dy,
                                          dtype=float)
        self._forced_cell_areas[(0, -1), :] = 0.
        self._forced_cell_areas[:, (0, -1)] = 0.
        self._forced_cell_areas.shape = (-1, )
        return self._forced_cell_areas

    @property
    def shape(self):
        """Get the shape of the grid.

        Returns
        -------
        shape : tuple of ints
            The shape of the grid as number of node rows and node columns.

        Examples
        --------
        >>> from landlab import RasterModelGrid
        >>> grid = RasterModelGrid((3, 4))
        >>> grid.shape
        (3, 4)
        """
        return (self.number_of_node_rows, self.number_of_node_columns)

    @property
    def cell_grid_shape(self):
        """Get the shape of the cellular grid (grid with only cells).

        Returns
        -------
        shape : tuple of ints
            The shape of the cellular grid as number of cell rows and cell
            columns.

        Examples
        --------
        >>> from landlab import RasterModelGrid
        >>> grid = RasterModelGrid((3, 4))
        >>> grid.cell_grid_shape
        (1, 2)
        """
        return (self.number_of_cell_rows, self.number_of_cell_columns)

    @property
    def dx(self):
        """Get node spacing in the column direction.

        Returns
        -------
        float
            Spacing of node columns.

        Examples
        --------
        >>> from landlab import RasterModelGrid
        >>> grid = RasterModelGrid((4, 5))
        >>> grid.dx
        1.0
        >>> grid = RasterModelGrid((4, 5), 2.0)
        >>> grid.dx
        2.0
        """
        return self._dx

    @property
    def dy(self):
        """Get node spacing in the row direction.

        Note in a RasterModelGrid, dy==dx.

        Returns
        -------
        float
            Spacing of node rows.

        Examples
        --------
        >>> from landlab import RasterModelGrid
        >>> grid = RasterModelGrid((4, 5))
        >>> grid.dy
        1.0
        >>> grid = RasterModelGrid((4, 5), spacing=(2, 4))
        >>> grid.dy
        2.0
        """
        return self._dy

    @property
    @deprecated(use='diagonal_neighbors_at_node', version=1.0)
    @make_return_array_immutable
    def diagonal_neighbors_at_node(self):
        return self.diagonal_neighbors_at_node

    @property
    @make_return_array_immutable
    def diagonal_neighbors_at_node(self):
        """Get diagonally neighboring nodes.

        Order is LL standard, CCW from east. i.e., [NE, NW, SW, SE].

        Examples
        --------
        >>> from landlab import RasterModelGrid, BAD_INDEX_VALUE
        >>> grid = RasterModelGrid((4, 3))
        >>> diagonals = grid.diagonal_neighbors_at_node.copy()
        >>> diagonals[diagonals == BAD_INDEX_VALUE] = -1
        >>> diagonals # doctest: +NORMALIZE_WHITESPACE
        array([[ 4, -1, -1, -1], [ 5,  3, -1, -1], [-1,  4, -1, -1],
               [ 7, -1, -1,  1], [ 8,  6,  0,  2], [-1,  7,  1, -1],
               [10, -1, -1,  4], [11,  9,  3,  5], [-1, 10,  4, -1],
               [-1, -1, -1,  7], [-1, -1,  6,  8], [-1, -1,  7, -1]])
        """
        return self._diagonal_neighbors_at_node

    @deprecated(use='vals[links_at_node]*active_link_dirs_at_node',
                version=1.0)
    def active_links_at_node(self, *args):
        """active_links_at_node([node_ids])
        Active links of a node.

        Parameters
        ----------
        node_ids : int or list of ints
                   ID(s) of node(s) for which to find connected active links

        Returns
        -------
        (4, N) ndarray
            The ids of active links attached to grid nodes with
            *node_ids*. If *node_ids* is not given, return links for all of the
            nodes in the grid. Link ids are listed in clockwise order starting
            with the south link. Diagonal links are never returned.

        Examples
        --------
        >>> from landlab import RasterModelGrid
        >>> rmg = RasterModelGrid((3, 4))
        >>> rmg.links_at_node[5]
        array([ 8, 11, 7, 4])
        >>> rmg.active_links_at_node((5, 6))
        array([[ 4,  5],
               [ 7,  8],
               [11, 12],
               [ 8,  9]])
        >>> rmg.active_links_at_node()
        array([[-1, -1, -1, -1, -1,  4,  5, -1, -1, 11, 12, -1],
               [-1, -1, -1, -1, -1,  7,  8,  9, -1, -1, -1, -1],
               [-1,  4,  5, -1, -1, 11, 12, -1, -1, -1, -1, -1],
               [-1, -1, -1, -1,  7,  8,  9, -1, -1, -1, -1, -1]])

        array([[-1, -1, -1, -1, -1,  0,  1, -1, -1,  2,  3, -1],
               [-1, -1, -1, -1, -1,  4,  5,  6, -1, -1, -1, -1],
               [-1,  0,  1, -1, -1,  2,  3, -1, -1, -1, -1, -1],
               [-1, -1, -1, -1,  4,  5,  6, -1, -1, -1, -1, -1]])
        """
        if len(args) == 0:
            return np.vstack((self.node_active_inlink_matrix2,
                              self.node_active_outlink_matrix2))
        elif len(args) == 1:
            node_ids = np.broadcast_arrays(args[0])[0]
            return (
                np.vstack((self.node_active_inlink_matrix2[:, node_ids],
                           self.node_active_outlink_matrix2[:, node_ids])
                          ).reshape(4, -1))
        else:
            raise ValueError('only zero or one arguments accepted')

    @property
    def number_of_d8_links(self):
        try:
            return self._number_of_d8_links
        except AttributeError:
            self._number_of_d8_links = self.number_of_links + \
                4*self.number_of_interior_nodes + \
                2*(self.number_of_nodes-self.number_of_interior_nodes-4) + 4
            # cores w 4, edges w 2, corners w 1
            return self._number_of_d8_links

    @property
    def number_of_d8_active_links(self):
        try:
            return self._number_of_d8_active_links
        except AttributeError:
            self._number_of_d8_active_links = self.d8_active_links()[0].size
            # this creates the diagonals as well, but that's appropriate if
            # you're already asking for this property
            return self._number_of_d8_active_links

    def diagonal_links_at_node(self, *args):
        """diagonal_links_at_node([node_ids])
XXXXXXXXXXXXXX very out of date in every way; replace
        Diagonal links attached to nodes.

        Returns the ids of diagonal links attached to grid nodes with
        *node_ids*. If *node_ids* is not given, return links for all of the
        nodes in the grid. Link ids are listed in clockwise order starting
        from south (i.e., [SW,NW,NE,SE]).
        This method only returns diagonal links.
        Call links_at_node for the cardinal links.

        Parameters
        ----------
        node_ids : array_like, optional
            IDs of nodes on a grid.

        Returns
        -------
        (4, N) ndarray
            Neighbor node IDs for the source nodes.
        """

        if not self._diagonal_links_created:
            self._setup_diagonal_links()

        try:
            self._diagonal_links_at_node
        except AttributeError:
            self._diagonal_links_at_node = np.empty(
                (4, self.number_of_nodes), dtype=int)
            self._diagonal_links_at_node.fill(-1)

            # Number of patches is number_of_diagonal_nodes / 2
            self._diagonal_links_at_node[0, :][
                np.setdiff1d(np.arange(self.number_of_nodes),
                             np.union1d(self.nodes_at_left_edge,
                                        self.nodes_at_bottom_edge))] = np.arange(self.number_of_patches) + self.number_of_links
            self._diagonal_links_at_node[1, :][
                np.setdiff1d(np.arange(self.number_of_nodes),
                             np.union1d(self.nodes_at_left_edge,
                                        self.nodes_at_top_edge))] = np.arange(self.number_of_patches) + self.number_of_links + self.number_of_patches
            self._diagonal_links_at_node[2, :][
                np.setdiff1d(np.arange(self.number_of_nodes),
                             np.union1d(self.nodes_at_right_edge,
                                        self.nodes_at_top_edge))] = np.arange(self.number_of_patches) + self.number_of_links
            self._diagonal_links_at_node[3, :][
                np.setdiff1d(np.arange(self.number_of_nodes),
                             np.union1d(self.nodes_at_right_edge,
                                        self.nodes_at_bottom_edge))] = np.arange(self.number_of_patches) + self.number_of_links + self.number_of_patches

        if len(args) == 0:
            return self._diagonal_links_at_node
        elif len(args) == 1:
            node_ids = np.broadcast_arrays(args[0])[0]
            return self._diagonal_links_at_node[:, node_ids]
        else:
            raise ValueError('only zero or one arguments accepted')

    @property
    @make_return_array_immutable
    def horizontal_links(self):
        try:
            return self._horizontal_links
        except AttributeError:
            self._horizontal_links = squad_links.horizontal_link_ids(
                self.shape)
            return self._horizontal_links

    @property
    @make_return_array_immutable
    def vertical_links(self):
        try:
            return self._vertical_links
        except AttributeError:
            self._vertical_links = squad_links.vertical_link_ids(
                self.shape)
            return self._vertical_links

    def patches_at_node(self, nodata=-1, masked=True, *args):
        """Get array of patches attached to nodes.

XXXXXXeric should be killing this with graphs.
        Returns a (N, 4) array of the patches associated with each node in the
        grid.
        The four possible patches are returned in order CCW from east, i.e.,
        NE, NW, SW, SE.
        The nodata argument allows control of the array value used to indicate
        nodata. It defaults to -1, but you can also specify 'bad_value'.

        The "masked" parameter controls whether or not bad index values in the
        grid are masked. If True, note the normal
        provisos that integer indexing with a masked array removes the mask.
        """
        if nodata == 'bad_value':
            nodata = BAD_INDEX_VALUE
        try:
            existing_nodata = (self.node_patch_matrix ==
                               self._patches_at_node_nodata)
            if self._patches_at_node_nodata != nodata:
                self._patches_at_node_nodata = nodata
                self.node_patch_matrix[existing_nodata] = nodata
            if masked is True:
                return np.ma.masked_where(existing_nodata,
                                          self.node_patch_matrix, copy=False)
            else:
                return self.node_patch_matrix
        except AttributeError:
            self._patches_at_node_nodata = nodata
            self.node_patch_matrix = np.full((self.number_of_nodes, 4),
                                             BAD_INDEX_VALUE, dtype=int)
            self.node_patch_matrix[:, 2][
                np.setdiff1d(np.arange(self.number_of_nodes),
                             np.union1d(self.nodes_at_left_edge,
                                        self.nodes_at_bottom_edge))] = \
                np.arange(self.number_of_patches)
            self.node_patch_matrix[:, 3][
                np.setdiff1d(np.arange(self.number_of_nodes),
                             np.union1d(self.nodes_at_right_edge,
                                        self.nodes_at_bottom_edge))] = \
                np.arange(self.number_of_patches)
            self.node_patch_matrix[:, 1][
                np.setdiff1d(np.arange(self.number_of_nodes),
                             np.union1d(self.nodes_at_left_edge,
                                        self.nodes_at_top_edge))] = \
                np.arange(self.number_of_patches)
            self.node_patch_matrix[:, 0][
                np.setdiff1d(np.arange(self.number_of_nodes),
                             np.union1d(self.nodes_at_right_edge,
                                        self.nodes_at_top_edge))] = \
                np.arange(self.number_of_patches)
            self.node_patch_matrix[self.node_patch_matrix ==
                                   BAD_INDEX_VALUE] = nodata
            # now we blank out any patches that have a closed node as any
            # vertex:
            patch_nodes = self.nodes_at_patch
            dead_nodes_in_patches = self.node_is_boundary(
                patch_nodes, boundary_flag=4)
            # IDs of patches with dead nodes
            dead_patches = np.where(np.any(dead_nodes_in_patches, axis=1))
            self.node_patch_matrix.ravel()[np.in1d(
                self.node_patch_matrix, dead_patches)] = nodata
            # ^in1d would remove any mask
            if masked is True:
                return np.ma.masked_equal(self.node_patch_matrix, nodata,
                                          copy=False)
            else:
                return self.node_patch_matrix

    @property
    def nodes_at_patch(self):
        """Get array of nodes of a patch.

        Returns the four nodes at the corners of each patch in a regular grid.
        Shape of the returned array is (nnodes, 4). Returns in order CCW from
        east, i.e., [NE, NW, SW, SE].
        """
        base = np.arange(self.number_of_patches)
        bottom_left_corner = base + base // (self._ncols - 1)
        return np.column_stack((bottom_left_corner + self._ncols + 1,
                                bottom_left_corner + self._ncols,
                                bottom_left_corner,
                                bottom_left_corner + 1))

    def _create_link_dirs_at_node(self):
        """Make array with link directions at each node

        Examples
        --------
        >>> from landlab import RasterModelGrid
        >>> rmg = RasterModelGrid((3, 4))
        >>> rmg._links_at_node
        array([[ 0,  3, -1, -1],
               [ 1,  4,  0, -1],
               [ 2,  5,  1, -1],
               [-1,  6,  2, -1],
               [ 7, 10, -1,  3],
               [ 8, 11,  7,  4],
               [ 9, 12,  8,  5],
               [-1, 13,  9,  6],
               [14, -1, -1, 10],
               [15, -1, 14, 11],
               [16, -1, 15, 12],
               [-1, -1, 16, 13]])
        >>> rmg._link_dirs_at_node
        array([[-1, -1,  0,  0],
               [-1, -1,  1,  0],
               [-1, -1,  1,  0],
               [ 0, -1,  1,  0],
               [-1, -1,  0,  1],
               [-1, -1,  1,  1],
               [-1, -1,  1,  1],
               [ 0, -1,  1,  1],
               [-1,  0,  0,  1],
               [-1,  0,  1,  1],
               [-1,  0,  1,  1],
               [ 0,  0,  1,  1]], dtype=int8)
        """
        # Create arrays for link-at-node information
        self._link_dirs_at_node = np.zeros((self.number_of_nodes, 4),
                                           dtype=np.int8)
        num_links_per_row = (self.number_of_node_columns * 2) - 1
        # Sweep over all links
        for lk in range(self.number_of_links):
            # Find the orientation
            is_horiz = ((lk % num_links_per_row) <
                        (self.number_of_node_columns - 1))
            # Find the IDs of the tail and head nodes
            t = self.node_at_link_tail[lk]
            h = self.node_at_link_head[lk]

            # If the link is horizontal, the index (row) in the links_at_node
            # array should be 0 (east) for the tail node, and 2 (west) for the
            # head node.
            # If vertical, the index should be 1 (north) for the tail node and
            # 3 (south) for the head node.
            if is_horiz:
                tail_index = 0
                head_index = 2
            else:
                tail_index = 1
                head_index = 3

            # Add this link to the list for this node, set the direction
            # (outgoing, indicated by -1), and increment the number found so
            # far
            self._link_dirs_at_node[t][tail_index] = -1
            self._link_dirs_at_node[h][head_index] = 1

        # setup the active link equivalent
        self._active_link_dirs_at_node = self._link_dirs_at_node.copy()
        inactive_links = (self.status_at_link[self.links_at_node] ==
                          INACTIVE_LINK)
        inactive_links[self.link_dirs_at_node == 0] = False
        self._active_link_dirs_at_node[inactive_links] = 0

    @deprecated(use='no replacement', version=1.0)
    def _setup_inlink_and_outlink_matrices(self):
        """Set up matrices that hold the inlinks and outlinks for each node.

        Creates data structures to record the numbers of inlinks and outlinks
        for each node. An inlink of a node is simply a link that has the node
        as its "to" node, and an outlink is a link that has the node as its
        "from".

        We store the inlinks in a 2-row by num_nodes-column matrix called
        node_inlink_matrix. It has two rows because we know that the nodes in
        our raster grid will never have more than two inlinks an two outlinks
        each (a given node could also have zero or one of either). The outlinks
        are stored in a similar matrix.

        The order of inlinks is [SOUTH, WEST].

        The order of outlinks is [NORTH, EAST].

        We also keep track of the total number of inlinks and outlinks at each
        node in the num_inlinks and num_outlinks arrays.

        The inlink and outlink matrices are useful in numerical calculations.
        Each row of each matrix contains one inlink or outlink per node. So, if
        you have a corresponding "flux" matrix, you can map incoming or
        outgoing fluxes onto the appropriate nodes. More information on this is
        in the various calculate_flux_divergence... functions.

        What happens if a given node does not have two inlinks or outlinks? We
        simply put the default value -1 in this case. This allows us to use a
        cute little trick when computing inflows and outflows. We make our
        "flux" array one element longer than the number of links, with the last
        element containing the value 0. Thus, any time we add an influx from
        link number -1, Python takes the value of the last element in the
        array, which is zero. By doing it this way, we maintain the efficiency
        that comes with the use of numpy. Again, more info can be found in the
        description of the flux divergence functions.

        DEJH notes that we may be using BAD_INDEX_VALUE (an arbitrary very
        large number), not -1, now.
        If you want to use this trick, you'll have to seach for BAD_INDEX_VALUE
        manually now.

        Examples
        --------
        >>> from landlab import RasterModelGrid
        >>> rmg = RasterModelGrid((4, 5), 1.0)
        """

        (self.node_inlink_matrix,
         self.node_numinlink) = sgrid.setup_inlink_matrix(self.shape)

        (self.node_outlink_matrix,
         self.node_numoutlink) = sgrid.setup_outlink_matrix(self.shape)

    @deprecated(use='no replacement', version=1.0)
    def _setup_active_inlink_and_outlink_matrices(self):
        """Set up matrices that hold active inlinks and outlinks for each node.

        Creates data structures to record the numbers of active inlinks and
        active outlinks for each node. These data structures are equivalent to
        the "regular" inlink and outlink matrices, except that it uses the IDs
        of active links (only).
        """
        node_status = self._node_status != CLOSED_BOUNDARY

        (self.node_active_inlink_matrix,
         self.node_numactiveinlink) = sgrid.setup_active_inlink_matrix(
             self.shape, node_status=node_status)

        (self.node_active_outlink_matrix,
         self.node_numactiveoutlink) = sgrid.setup_active_outlink_matrix(
             self.shape, node_status=node_status)

        (self.node_active_inlink_matrix2,
         self.node_numactiveinlink) = sgrid.setup_active_inlink_matrix2(
             self.shape, node_status=node_status)

        (self.node_active_outlink_matrix2,
         self.node_numactiveoutlink) = sgrid.setup_active_outlink_matrix2(
             self.shape, node_status=node_status)

    def _reset_list_of_active_diagonal_links(self):
        """Reset the active diagonal links.

        Assuming the diagonal links have already been created elsewhere, this
        helper method checks their statuses (active/inactive) for internal
        consistency after the BC status of some nodes has been changed.
        Note that the IDs of the diagonal links need to be compatible with the
        "normal" links - so we add self.number_links to these IDs.
        Assumes _setup_diagonal_links() has been called, either explicitly or
        by another grid method (e.g., d8_active_links()).
        """
        assert(self._diagonal_links_created), 'Diagonal links not created'

        self._diagonal_active_links = []
        self._diag_activelink_fromnode = []
        self._diag_activelink_tonode = []

        diag_fromnode_status = self._node_status[self._diag_link_fromnode]
        diag_tonode_status = self._node_status[self._diag_link_tonode]

        diag_active_links = (((diag_fromnode_status == CORE_NODE) & ~
                              (diag_tonode_status == CLOSED_BOUNDARY)) |
                             ((diag_tonode_status == CORE_NODE) & ~
                              (diag_fromnode_status == CLOSED_BOUNDARY)))

        (_diag_active_links, ) = np.where(diag_active_links)
        _diag_active_links = as_id_array(_diag_active_links)

        self._diag_activelink_fromnode = self._diag_link_fromnode[
            _diag_active_links]
        self._diag_activelink_tonode = self._diag_link_tonode[
            _diag_active_links]
        self._diag_active_links = _diag_active_links + self.number_of_links

    def _reset_diagonal_link_statuses(self):
        """Rest the statuses of diagonal links.

        Assuming the diagonal links have already been created elsewhere, this
        helper method checks their statuses (active/inactive/fixed) for
        internal consistency after the BC status of some nodes has been
        changed.
        Note that the IDs of the diagonal links need to be compatible with the
        "normal" links - so we add self.number_links to these IDs.
        Assumes _setup_diagonal_links() has been called, either explicitly or
        by another grid method (e.g., d8_active_links()).
        """
        assert(self._diagonal_links_created), 'Diagonal links not created'

        self._diagonal_active_links = []
        self._diag_activelink_fromnode = []
        self._diag_activelink_tonode = []

        try:
            already_fixed = self._status_at_link == FIXED_LINK
        except AttributeError:
            already_fixed = np.zeros(self.number_of_links, dtype=bool)

        diag_fromnode_status = self._node_status[self._diag_link_fromnode]
        diag_tonode_status = self._node_status[self._diag_link_tonode]

        if not np.all((diag_fromnode_status[already_fixed] ==
                       FIXED_GRADIENT_BOUNDARY) |
                      (diag_tonode_status[already_fixed] ==
                       FIXED_GRADIENT_BOUNDARY)):
            assert np.all(diag_fromnode_status[already_fixed] ==
                          CLOSED_BOUNDARY != diag_tonode_status[
                              already_fixed] == CLOSED_BOUNDARY)
            diag_fromnode_status[already_fixed] = np.where(
                diag_fromnode_status[already_fixed] == CLOSED_BOUNDARY,
                FIXED_GRADIENT_BOUNDARY,
                diag_fromnode_status[already_fixed])
            diag_tonode_status[already_fixed] = np.where(
                diag_tonode_status[already_fixed] == CLOSED_BOUNDARY,
                FIXED_GRADIENT_BOUNDARY,
                diag_tonode_status[already_fixed])

        diag_active_links = (((diag_fromnode_status == CORE_NODE) & ~
                              (diag_tonode_status == CLOSED_BOUNDARY)) |
                             ((diag_tonode_status == CORE_NODE) & ~
                              (diag_fromnode_status == CLOSED_BOUNDARY)))
        # ...this still includes things that will become fixed_link

        diag_fixed_links = ((((diag_fromnode_status ==
                               FIXED_GRADIENT_BOUNDARY) &
                              (diag_tonode_status == CORE_NODE)) |
                             ((diag_tonode_status == FIXED_GRADIENT_BOUNDARY) &
                              (diag_fromnode_status == CORE_NODE))) |
                            already_fixed)

        _diag_active_links = np.where(np.logical_and(
            diag_active_links, np.logical_not(diag_fixed_links)))
        _diag_active_links = _diag_active_links.astype(np.int, copy=False)

        self._diag_activelink_fromnode = self._diag_link_fromnode[
            _diag_active_links]
        self._diag_activelink_tonode = self._diag_link_tonode[
            _diag_active_links]
        self._diag_active_links = _diag_active_links + self.number_of_links
        self._diag_fixed_links = diag_fixed_links + self.number_of_links

    def _reset_link_status_list(self):
        """Rest the status of links.

        Assuming the link_status array has already been created elsewhere, this
        helper method checks link statuses for internal
        consistency after the BC status of some nodes has been changed.
        """
        super(RasterModelGrid, self)._reset_link_status_list()
        if self._diagonal_links_created:
            self._reset_list_of_active_diagonal_links()

    def _create_link_unit_vectors(self):
        """Make arrays to store the unit vectors associated with each link.

        Creates self.link_unit_vec_x and self.link_unit_vec_y. These contain,
        for each link, the x and y components of the link's unit vector (that
        is, the link's x and y dimensions if it were shrunk to unit length but
        retained its orientation). The length of these arrays is the number of
        links plus one. The last entry in each array is set to zero, and is
        used to handle references to "link -1" (meaning, a non-existent link,
        whose unit vector is (0,0)).

        Also builds arrays to store the unit-vector component sums for each
        node: node_unit_vector_sum_x and node_unit_vector_sum_y. These are
        designed to be used when mapping link vector values to nodes (one takes
        the average of the x- and y-components of all connected links).

        Notes
        -----
        .. note::

            Overrides ModelGrid._create_link_unit_vectors().

        Creates the following:
        * `self.link_unit_vec_x`, `self.link_unit_vec_y` : `ndarray`
            x and y components of unit vectors at each link (extra 0
            entries at end)
        * `self.node_vector_sum_x`, `self.node_vector_sum_y` : `ndarray`
            Sums of x & y unit vector components for each node. Sum is over all
            links connected to a given node.

        Examples
        --------
        In the example below, the first 8 links are vertical, and have unit
        vectors (0,1), whereas the remaining links are horizontal with (1,0).
        The middle columns have x-component vector sums equal to 2 (one
        horizontal inlink and one horizontal outlink), while the middle rows
        have y-component vector sums equal to 2 (one vertical inlink and one
        vertical outlink). The rest of the entries have ones, representing the
        left and right columns (only one horizontal link) and top and bottom
        rows (only one vertical link).

        >>> from landlab import RasterModelGrid
        >>> mg = RasterModelGrid((3, 4), spacing=(2.0, 2.0))

        >>> mg.link_unit_vec_x # doctest: +NORMALIZE_WHITESPACE
        array([ 1.,  1.,  1.,  0.,  0.,  0.,  0.,
                1.,  1.,  1.,  0.,  0.,  0.,  0.,
                1.,  1.,  1.,  0.])
        >>> mg.link_unit_vec_y # doctest: +NORMALIZE_WHITESPACE
        array([ 0.,  0.,  0.,  1.,  1.,  1.,  1.,
                0.,  0.,  0.,  1.,  1.,  1.,  1.,
                0.,  0.,  0.,  0.])

        >>> mg.node_unit_vector_sum_x
        array([ 1.,  2.,  2.,  1.,  1.,  2.,  2.,  1.,  1.,  2.,  2.,  1.])
        >>> mg.node_unit_vector_sum_y
        array([ 1.,  1.,  1.,  1.,  2.,  2.,  2.,  2.,  1.,  1.,  1.,  1.])
        """

        # Create the unit vectors for each link.
        # Assume that the order of links is:
        # - The first (R-1)*C are vertical and oriented upward
        # - The remaining R*(C-1) are horizontal and oriented rightward
        self._link_unit_vec_x = np.zeros(self.number_of_links + 1, dtype=float)
        self._link_unit_vec_y = np.zeros(self.number_of_links + 1, dtype=float)

        # n_vert_links = (self.number_of_node_rows - 1) * \
        #     self.number_of_node_columns
        # self._link_unit_vec_y[:n_vert_links] = 1.0
        # self._link_unit_vec_x[n_vert_links:self.number_of_links] = 1.0

        self._link_unit_vec_x[squad_links.horizontal_link_ids(self.shape)] = 1.
        self._link_unit_vec_y[squad_links.vertical_link_ids(self.shape)] = 1.

        # While we're at it, calculate the unit vector sums for each node.
        # These will be useful in averaging link-based vectors at the nodes.
        # To do this, we take advantage of the node inlink and outlink
        # matrices, each of which has 2 rows, corresponding to the maximum
        # possible 2 inlinks and 2 outlinks in a raster grid.
        #
        # Create the arrays
        self._node_unit_vector_sum_x = np.zeros(self.number_of_nodes)
        self._node_unit_vector_sum_y = np.zeros(self.number_of_nodes)
        # x-component contribution from inlinks
        self._node_unit_vector_sum_x += np.abs(
            self._link_unit_vec_x[self.node_inlink_matrix[0, :]])
        self._node_unit_vector_sum_x += np.abs(
            self._link_unit_vec_x[self.node_inlink_matrix[1, :]])
        # x-component contribution from outlinks
        self._node_unit_vector_sum_x += np.abs(
            self._link_unit_vec_x[self.node_outlink_matrix[0, :]])
        self._node_unit_vector_sum_x += np.abs(
            self._link_unit_vec_x[self.node_outlink_matrix[1, :]])
        # y-component contribution from inlinks
        self._node_unit_vector_sum_y += np.abs(
            self._link_unit_vec_y[self.node_inlink_matrix[0, :]])
        self._node_unit_vector_sum_y += np.abs(
            self._link_unit_vec_y[self.node_inlink_matrix[1, :]])
        # y-component contribution from outlinks
        self._node_unit_vector_sum_y += np.abs(
            self._link_unit_vec_y[self.node_outlink_matrix[0, :]])
        self._node_unit_vector_sum_y += np.abs(
            self._link_unit_vec_y[self.node_outlink_matrix[1, :]])

<<<<<<< HEAD
    def _create_link_at_face(self):
=======
    def _make_faces_at_cell(self, *args):
        """faces_at_cell([cell_id])
        Get array of faces of a cell.

        Return an array of the face IDs for the faces of a cell with ID,
        *cell_id*. The faces are listed clockwise, starting with the bottom
        face. *cell_id* can be either a scalar or an array. If an array,
        return the faces for each cell of the array.

        Parameters
        ----------
        cell_id : array_like
            Grid cell ids.

        Returns
        -------
        (N, 4) ndarray
            Face IDs

        Examples
        --------
        >>> from landlab import RasterModelGrid
        >>> rmg = RasterModelGrid((4, 5))
        >>> rmg.faces_at_cell[0]
        array([4, 7, 3, 0])

        >>> rmg.faces_at_cell
        array([[ 4,  7,  3,  0],
               [ 5,  8,  4,  1],
               [ 6,  9,  5,  2],
               [11, 14, 10,  7],
               [12, 15, 11,  8],
               [13, 16, 12,  9]])
        """
        if len(args) == 0:
            cell_ids = np.arange(self.number_of_cells)
        elif len(args) == 1:
            cell_ids = np.broadcast_arrays(args[0])[0].ravel()
        else:
            raise ValueError()

        node_ids = self.node_at_cell[cell_ids]
        inlinks = self.node_inlink_matrix[:, node_ids].T
        outlinks = self.node_outlink_matrix[:, node_ids].T
        self._faces_at_link = np.squeeze(np.concatenate(
            (self._face_at_link[inlinks], 
             self._face_at_link[outlinks]), axis=1))

    def _setup_link_at_face(self):
>>>>>>> 15419a23
        """Set up links associated with faces.

        Returns an array of the link IDs for the links which intersect the
        faces specificed by *face_id*. *face_id* can be either a scalar or an
        array.

        Parameters
        ----------
        face_id : int
            Face of a cell.

        Examples
        --------
        >>> from landlab import RasterModelGrid
        >>> mg = RasterModelGrid((4, 5))
        >>> mg.link_at_face[0]
        5
        >>> mg.link_at_face[(0, 4, 13), ]
        array([ 5, 10, 21])
        """
        self._link_at_face = squad_faces.link_at_face(self.shape)
        return self._link_at_face

    def _create_face_at_link(self):
        """Set up array of faces associated with links.

        Return an array of the face IDs for the faces that intersect the links
        specified by *link_id*. *link_id* can be either a scalar or array. If
        *link_id* is not given, return the faces of all links.

        If a link does not have an associated face (e.g., some inactive links),
        that entry in the returned array is set to `BAD_INDEX_VALUE`.

        Parameters
        ----------
        link_id : array-like, optional
            Grid links.

        Examples
        --------
        >>> from landlab import RasterModelGrid, BAD_INDEX_VALUE
        >>> rmg = RasterModelGrid((4, 5))
        >>> rmg.face_at_link[5]
        0
        >>> faces = rmg.face_at_link[(0, 1, 15, 19, 12, 26), ]
        >>> faces[faces == BAD_INDEX_VALUE] = -1
        >>> faces
        array([-1, -1,  8, 11,  6, -1])
        """
        self._face_at_link = squad_faces.face_at_link(self.shape)
        return self._face_at_link

    @deprecated(use='grid_xdimension', version=1.0)
    def get_grid_xdimension(self):
        return self.grid_xdimension

    @property
    def grid_xdimension(self):
        """Length of the grid in the x-dimension.

        Return the x-dimension of the grid. Because boundary nodes don't have
        cells, the dimension of the grid is ``num_columns`` - 1, not
        ``num_columns``.

        Returns
        -------
        float
            Length of the grid in the x-dimension.

        Examples
        --------
        >>> from landlab import RasterModelGrid
<<<<<<< HEAD
        >>> grid = RasterModelGrid(4, 5)
        >>> grid.grid_xdimension
        4.0

        >>> grid = RasterModelGrid(4, 5, 2.)
        >>> grid.grid_xdimension
=======
        >>> grid = RasterModelGrid((4, 5))
        >>> grid.get_grid_xdimension()
        4.0

        >>> grid = RasterModelGrid((4, 5), 2.)
        >>> grid.get_grid_xdimension()
>>>>>>> 15419a23
        8.0

        >>> grid = RasterModelGrid((4, 5), spacing=(2, 3))
        >>> grid.grid_xdimension
        12.0
        """
        # Method added 5/1/13 by DEJH, modified DEJH 4/3/14 to reflect fact
        # boundary nodes don't have defined
        return ((self.number_of_node_columns - 1) * self._dx)

    @deprecated(use='grid_ydimension', version=1.0)
    def get_grid_ydimension(self):
        return self.grid_ydimension

    @property
    def grid_ydimension(self):
        """Length of the grid in the y-dimension.

        Return the y-dimension of the grid. Because boundary nodes don't have
        cells, the dimension of the grid is num_rows-1, not num_rows.

        Returns
        -------
        float
            Length of the grid in the y-dimension.

        Examples
        --------
        >>> from landlab import RasterModelGrid
<<<<<<< HEAD
        >>> grid = RasterModelGrid(4, 5)
        >>> grid.grid_ydimension
        3.0

        >>> grid = RasterModelGrid(4, 5, 0.5)
        >>> grid.grid_ydimension
=======
        >>> grid = RasterModelGrid((4, 5))
        >>> grid.get_grid_ydimension()
        3.0

        >>> grid = RasterModelGrid((4, 5), 0.5)
        >>> grid.get_grid_ydimension()
>>>>>>> 15419a23
        1.5

        >>> grid = RasterModelGrid((4, 5), spacing=(2, 3))
        >>> grid.grid_ydimension
        6.0
        """
        # Method added 5/1/13 by DEJH, modified DEJH 4/3/14, as above.
        return ((self.number_of_node_rows - 1) * self._dy)

    @property
    def number_of_interior_nodes(self):
        """Number of interior nodes.

        Returns the number of interior nodes on the grid, i.e., non-perimeter
        nodes. Compare self.number_of_core_nodes.

        Examples
        --------
        >>> from landlab import RasterModelGrid
        >>> grid = RasterModelGrid((4, 5))
        >>> grid.number_of_interior_nodes
        6
        """
        return sgrid.interior_node_count(self.shape)

    @property
    def number_of_node_columns(self):
        """Number of node columns.

        Returns the number of columns, including boundaries.

        Examples
        --------
        >>> from landlab import RasterModelGrid
        >>> grid = RasterModelGrid((4, 5))
        >>> grid.number_of_node_columns
        5
        """
        return self._ncols

    @property
    def number_of_node_rows(self):
        """Number of node rows.

        Returns the number of rows, including boundaries.

        Examples
        --------
        >>> from landlab import RasterModelGrid
        >>> grid = RasterModelGrid((4, 5))
        >>> grid.number_of_node_rows
        4
        """
        return self._nrows

    @property
    def number_of_cell_columns(self):
        """Number of cell columns.

        Returns the number of columns, including boundaries.

        Examples
        --------
        >>> from landlab import RasterModelGrid
        >>> grid = RasterModelGrid((4, 5))
        >>> grid.number_of_cell_columns
        3
        """
        return self._ncols - 2

    @property
    def number_of_cell_rows(self):
        """Number of cell rows.

        Returns the number of rows, including boundaries.

        Examples
        --------
        >>> from landlab import RasterModelGrid
        >>> grid = RasterModelGrid((4, 5))
        >>> grid.number_of_cell_rows
        2
        """
        return self._nrows - 2

    @property
    def number_of_patches(self):
        """Number of patches.

        Returns the number of patches over the grid.

        Examples
        --------
        >>> from landlab import RasterModelGrid
        >>> grid = RasterModelGrid((4, 5))
        >>> grid.number_of_patches
        12
        """
        return (self._nrows - 1) * (self._ncols - 1)

    @property
    def number_of_diagonal_links(self):
        """Number of diagonal links.

        Returns the number of diagonal links (only) over the grid.
        If the diagonal links have not yet been invoked, returns an
        AssertionError.

        Examples
        --------
        >>> from landlab import RasterModelGrid
        >>> grid = RasterModelGrid((4, 5))
        >>> grid.number_of_diagonal_links
        Traceback (most recent call last):
            ...
        AssertionError: No diagonal links have been created in the grid yet!
        >>> _ = grid.diagonal_links_at_node()
        >>> grid.number_of_diagonal_links
        24
        """
        assert self._diagonal_links_created, \
            "No diagonal links have been created in the grid yet!"
        return 2 * self.number_of_patches

    @property
    @deprecated(use='dx', version='0.5')
    def node_spacing(self):
        """Spacing betweem node rows and columns.

        Examples
        --------
        >>> from landlab import RasterModelGrid
        >>> grid = RasterModelGrid((4, 5))
        >>> grid.node_spacing
        1.0
        >>> grid = RasterModelGrid((4, 5), 3.0)
        >>> grid.node_spacing
        3.0
        """
        if self._dx != self._dy:
            raise RuntimeError('dx and dy are not the same')
        return self._dx

    @property
    @deprecated(use='nodes_at_corners_of_grid', version=1.0)
    def corner_nodes(self):
        return self.nodes_at_corners_of_grid

    @property
    def nodes_at_corners_of_grid(self):
        """Get array of the nodes in grid corners.

        Return the IDs to the corner nodes of the grid, sorted by ID.

        Returns
        -------
        (4, ) ndarray
            Array of corner node IDs.

        Examples
        --------
        >>> from landlab import RasterModelGrid
<<<<<<< HEAD
        >>> grid = RasterModelGrid(4, 5)
        >>> grid.nodes_at_corners_of_grid
=======
        >>> grid = RasterModelGrid((4, 5))
        >>> grid.corner_nodes
>>>>>>> 15419a23
        array([ 0,  4, 15, 19])
        """
        return sgrid.corners((self._nrows, self._ncols))

    @property
    @deprecated(use='cells_at_corners_of_grid', version=1.0)
    def corner_cells(self):
        return self.cells_at_corners_of_grid

    @property
    def cells_at_corners_of_grid(self):
        """Get array of cells in cellular grid (grid with only cells) corners.

        Return the IDs to the corner cells of the cellular grid, sorted by ID.

        Returns
        -------
        (4, ) ndarray
            Array of corner node IDs.

        Examples
        --------
        >>> from landlab import RasterModelGrid
<<<<<<< HEAD
        >>> grid = RasterModelGrid(4, 5)
        >>> grid.cells_at_corners_of_grid
=======
        >>> grid = RasterModelGrid((4, 5))
        >>> grid.corner_cells
>>>>>>> 15419a23
        array([0, 2, 3, 5])
        """
        return sgrid.corners(self.cell_grid_shape)

    def is_point_on_grid(self, xcoord, ycoord):
        """Check if a point is on the grid.

        This method takes x, y coordinates and tests whether they lie within
        the grid. The limits of the grid are taken to be links connecting the
        boundary nodes. We perform a special test to detect looped boundaries.

        Coordinates can be ints or arrays of ints. If arrays, will return an
        array of the same length of boolean truth values.

        Parameters
        ----------
        xcoord : float or array_like
            The point's x-coordinate.
        ycoord : float or array_like
            The point's y-coordinate.

        Returns
        -------
        bool
            ``True`` if the point is on the grid. Otherwise, ``False``.

        Examples
        --------
        >>> from landlab import RasterModelGrid
        >>> grid = RasterModelGrid((4, 5), spacing=(2, 1))
        >>> grid.is_point_on_grid(1, 1)
        True
        >>> grid.is_point_on_grid((1, 1, 1,), (1, 3.1, 6.1))
        array([ True,  True, False], dtype=bool)
        >>> grid.is_point_on_grid((-.1, .1, 3.9, 4.1), (1, 1, 1, 1))
        array([False,  True,  True, False], dtype=bool)
        """
        xcoord, ycoord = np.asarray(xcoord), np.asarray(ycoord)

        x_condition = (xcoord > 0.) & (xcoord < (self.shape[1] - 1) * self.dx)
        y_condition = (ycoord > 0.) & (ycoord < (self.shape[0] - 1) * self.dy)

        if np.all(self._node_status[self.nodes_at_left_edge] == 3) or np.all(
                self._node_status[self.nodes_at_right_edge] == 3):
            try:
                x_condition[:] = 1
            except:
                x_condition = 1
        if np.all(self._node_status[self.nodes_at_top_edge] == 3) or np.all(
                self._node_status[self.nodes_at_bottom_edge] == 3):
            try:
                y_condition[:] = 1
            except:
                y_condition = 1

        return x_condition & y_condition

    def nodes_around_point(self, xcoord, ycoord):
        """Get the nodes surrounding a point.

        Return IDs of the four nodes of the area around a point with
        coordinates *xcoord*, *ycoord*. Node IDs are returned
        counter-clockwise order starting from the southwest node.

        If either *xcoord* or *ycoord* are arrays the usual numpy broadcasting
        rules apply.

        Parameters
        ----------
        xcoord : float, array-like
            x-coordinate of point
        ycoord : float, array-like
            y-coordinate of point

        Returns
        -------
        (4, N) ndarray
            IDs of nodes around the point.

        Examples
        --------
        >>> from landlab import RasterModelGrid
<<<<<<< HEAD
        >>> grid = RasterModelGrid(3, 4)
        >>> grid.nodes_around_point(.4, 1.2)
=======
        >>> grid = RasterModelGrid((3, 4))
        >>> grid.get_nodes_around_point(.4, 1.2)
>>>>>>> 15419a23
        array([4, 8, 9, 5])

        >>> grid.nodes_around_point([.9, 1.1], 1.2)
        array([[ 4,  5],
               [ 8,  9],
               [ 9, 10],
               [ 5,  6]])

        >>> grid = RasterModelGrid((3, 4), spacing=(2, 1))
        >>> grid.nodes_around_point(.5, 1.5)
        array([0, 4, 5, 1])
        >>> grid = RasterModelGrid((3, 4))
        >>> grid.nodes_around_point(.5, 1.5)
        array([4, 8, 9, 5])
        """
        xcoord, ycoord = np.broadcast_arrays(xcoord, ycoord)

        # Method added 4/29/13 by DEJH, modified 9/24/13.
        id_ = (ycoord // self._dy * self.number_of_node_columns +
               xcoord // self._dx)
        try:
            id_ = int(id_)
        except:
            id_ = as_id_array(id_)
        return np.array([id_, id_ + self.number_of_node_columns,
                         id_ + self.number_of_node_columns + 1, id_ + 1])

    @deprecated(use='find_nearest_node', version='0.2')
    def snap_coords_to_grid(self, xcoord, ycoord):
        """Snap coordinates to the nearest node.

        .. deprecated:: 0.6
            :func:`find_nearest_node` is equivalent, and faster.

        This method takes existing coordinates, inside the grid, and returns
        the ID of the closest grid node. That node can be a boundary node.
        """
        # DEJH, 9/24/13.
        # This testing suppressed for speed. While suppressed, coordinates
        # provided MUST be within the grid or silent instability will occur.
        # if type(xcoord) == int:
        #    if not self.is_point_on_grid(xcoord, ycoord):
        #        raise LookupError(
        #           'Coordinates specified are outside the grid area')
        # else: #it's an array
        #    if not np.all(self.is_point_on_grid(xcoord, ycoord)):
        #        raise LookupError(
        #           'One or more pairs of coordinates specified are outside '
        #           'the grid area')
        vertices_array = self.nodes_around_point(xcoord, ycoord)
        # vertices_array.reshape((4,-1))
        xdir_displacement = np.tile(
            xcoord, (4, 1)) - self.node_x[vertices_array]
        ydir_displacement = np.tile(
            ycoord, (4, 1)) - self.node_y[vertices_array]
        distances_to_vertices = np.sqrt(
            xdir_displacement * xdir_displacement +
            ydir_displacement * ydir_displacement)
        try:
            return vertices_array[(np.argmin(distances_to_vertices, axis=0),
                                   range(distances_to_vertices.shape[1]))]
        except:
            return vertices_array[np.argmin(distances_to_vertices)]
        # ...per fancy indexing

    def find_nearest_node(self, coords, mode='raise'):
        """Node nearest a point.

        Find the index to the node nearest the given x, y coordinates.
        Coordinates are provided as numpy arrays in the *coords* tuple.

        Use the *mode* keyword to specify what to do if the given coordinates
        are out-of-bounds. See :func:`np.ravel_multi_index` for a
        description of possible values for *mode*. Note that a coordinate is
        out-of-bounds if it is beyond one half the node spacing from the
        exterior nodes.

        Returns the indices of the nodes nearest the given coordinates.

        Parameters
        ----------
        coords : tuple of array-like
            Coordinates of points.
        mode : {'raise', 'wrap', 'clip'}, optional
            What to do if a point is off the grid.

        Returns
        -------
        array-like
            IDs of the nearest nodes.

        Notes
        -----
        For coordinates that are equidistant to two or more nodes, see
        the rounding rules for :func:`numpy.around`.

        Examples
        --------
        >>> from landlab import RasterModelGrid
        >>> rmg = RasterModelGrid((4, 5))
        >>> rmg.find_nearest_node([0.2, 0.2])
        0
        >>> rmg.find_nearest_node((np.array([1.6, 3.6]), np.array([2.3, .7])))
        array([12,  9])
        >>> rmg.find_nearest_node((-.4999, 1.))
        5
        """
        return rfuncs.find_nearest_node(self, coords, mode=mode)

    @property
    def length_of_link(self):
        """Get lengths of links.

        Return the link lengths in the grid, as a nlinks-long array. This
        method *does* test if diagonal links are present in the grid already;
        if they are, return a longer array where the orthogonal links are
        listed first, in ID order, then the diagonal links (i.e., diagonal
        links have effective ID numbers which count up from the number of
        orthogonal links).

        Returns
        -------
        (4, N) ndarray
            Link lengths.

        Examples
        --------
        >>> from landlab import RasterModelGrid
        >>> grid = RasterModelGrid((3, 3), spacing=(3, 4))
        >>> grid.length_of_link
        array([ 4.,  4.,  3.,  3.,  3.,  4.,  4.,  3.,  3.,  3.,  4.,  4.])

        # array([ 1.,  1.,  1.,  1.,  1.,  1.,  1.,  1.,  1.,  1.,  1.,  1.])

        >>> grid = RasterModelGrid((3, 3), spacing=(4, 3))
        >>> _ = grid.diagonal_links_at_node()
        >>> grid.link_length # doctest: +NORMALIZE_WHITESPACE
        array([ 3.,  3.,  4.,  4.,  4.,
                3.,  3.,  4.,  4.,  4.,
                3.,  3.,  5.,  5.,  5.,
                5.,  5.,  5.,  5.,  5.])
        """
        if self._link_length is None:
            return self._create_length_of_link()
        else:
            return self._link_length

    def _create_length_of_link(self):
        """Calculate link lengths for a raster grid.

        Examples
        --------
        >>> from landlab import RasterModelGrid
        >>> grid = RasterModelGrid((3, 4), spacing=(2, 3))
        >>> grid._create_length_of_link() # doctest: +NORMALIZE_WHITESPACE
        array([ 3., 3., 3.,
                2., 2., 2., 2.,
                3., 3., 3.,
                2., 2., 2., 2.,
                3., 3., 3.])

        >>> grid = RasterModelGrid((3, 3), spacing=(1, 2))
        >>> grid._create_length_of_link() # doctest: +NORMALIZE_WHITESPACE
        array([ 2., 2.,
                1., 1., 1.,
                2., 2.,
                1., 1., 1.,
                2., 2.])

        Notes
        -----
        We initially set all lengths to dy. Then we loop over each row, setting
        the horizontal links in that row to dx.
        """
        if self._link_length is None:
            if self._diagonal_links_created:
                self._link_length = np.empty(
                    self.number_of_links + self.number_of_diagonal_links)
                self._link_length[self.number_of_links:] = np.sqrt(
                    self._dy ** 2. + self._dx ** 2.)
            else:
                self._link_length = self.empty(centering='link', dtype=float)

            vertical_links = squad_links.vertical_link_ids(self.shape)

            self._link_length[:self.number_of_links] = self.dx
            self._link_length[vertical_links] = self._dy

        return self._link_length

    def _setup_diagonal_links(self):
        """Set up matrices of tonodes and fromnodes for diagonal links.

        Creates lists of from and to nodes for diagonal links. A diagonal link
        is a special type of link that connects the diagonal of two raster
        cells.  One use for diagonal links has to do with raster digital
        elevation models: diagonal links allow you to implement "D8"
        drainage-routing algorithms, in which each node is considered to have
        8 rather than 4 neighbors, and flow will go toward whichever of these
        neighbors lies in the steepest downslope direction.
        """
        n_diagonal_links = 2 * (self._nrows - 1) * (self._ncols - 1)
        self._diag_link_fromnode = np.zeros(n_diagonal_links, dtype=int)
        self._diag_link_tonode = np.zeros(n_diagonal_links, dtype=int)
        i = 0
        for r in range(self._nrows - 1):
            for c in range(self._ncols - 1):
                self._diag_link_fromnode[i] = c + r * self._ncols
                self._diag_link_tonode[i] = (c + 1) + (r + 1) * self._ncols
                i += 1
                self._diag_link_fromnode[i] = (c + 1) + r * self._ncols
                self._diag_link_tonode[i] = c + (r + 1) * self._ncols
                i += 1

        self._diagonal_links_created = True

        self._reset_list_of_active_diagonal_links()

    def d8_active_links(self):
        """Get active links, including diagonals.

        Return a set of active links that include diagonal connections between
        grid cells, for use with link-based water-routing schemes.
        Diagonal links are listed sequentially after the *regular* orthogonal
        links in the return arrays.

        Returns
        -------
        tuple of arrays
            Tuple of (link_ids, link_from_nodes, link_to_nodes)

        Notes
        -----
        Calling this method also means the the individual arrays of diagonal
        links and their from- and tonodes are held as properties of the class
        instance (see return line below).

        Examples
        --------
        >>> from landlab import RasterModelGrid
        >>> grid = RasterModelGrid((3, 3))
        >>> (links, from_nodes, to_nodes) = grid.d8_active_links()
        >>> links
        array([ 3,  5,  6,  8, 12, 15, 17, 18])
        >>> from_nodes
        array([1, 3, 4, 4, 0, 2, 4, 4])
        >>> to_nodes
        array([4, 4, 5, 7, 4, 4, 6, 8])
        """
        if not self._diagonal_links_created:
            self._setup_diagonal_links()

        return (
            np.concatenate((self.active_links, self._diag_active_links)),
            np.concatenate((self.activelink_fromnode,
                            self._diag_activelink_fromnode)),
            np.concatenate((self.activelink_tonode,
                            self._diag_activelink_tonode))
        )

    @deprecated(use='components.FlowRouter', version=1.0)
    def find_node_in_direction_of_max_slope(self, u, node_id):
        """Node of steepest gradient.

        .. deprecated:: 0.1
            Use :func:`calculate_max_gradient_across_adjacent_cells` instead

        This method calculates the slopes (-dz/dx) in u across all 4 faces of
        the cell with ID node_id, and across the four diagonals.
        It then returns the node ID in the direction of the steepest
        (most positive) of these values,  i.e., this is a
        D8 algorithm. Slopes downward from the cell are reported as positive.

        This doesn't deal with the fixed gradient boundary condition.

        Examples
        --------
        >>> import landlab
        >>> import numpy as np

        Create a grid with different row and column spacing.

        >>> grid = landlab.RasterModelGrid((3, 4), spacing=(1, 2))
        >>> z = np.array([4., 4., 4., 4.,
        ...               4., 4., 1., 1.,
        ...               4., 2., 2., 2.])
        >>> grid.find_node_in_direction_of_max_slope(z, 5)
        9

        Create a grid with equal row and column spacing.

        >>> grid = landlab.RasterModelGrid((3, 4))
        >>> grid.find_node_in_direction_of_max_slope(z, 5)
        6

        The maximum gradient can be to a diagonal node.

        >>> z = np.array([4., 4., 4., 4.,
        ...               4., 4., 2., 2.,
        ...               4., 2., 0., 2.])
        >>> grid.find_node_in_direction_of_max_slope(z, 5)
        10
        """
        # NMG Update.  This is super clumsy.

        # DEJH update: Gets confused for the lowest node if w/i grid
        # (i.e., closed)- will return a higher neighbour, when it should
        # return a null index ->  Now returns -1.

        # We have poor functionality if these are closed boundary nodes!
        neighbor_nodes = self.active_neighbors_at_node(node_id)
        neighbor_nodes.sort()
        diagonal_nodes = []
        # NG also think that this won't happen if you are always sending this
        # function an id of an interior node.  But maybe there is a case where
        # this would happen?
        if neighbor_nodes[0] != -1:
            diagonal_nodes.extend(
                [neighbor_nodes[0] - 1, neighbor_nodes[0] + 1])
        # ng, if neighbor_nodes is sorted, how could [3] be -1?
        # try commenting out.
        # if neighbor_cells[3]!=-1:
        diagonal_nodes.extend([neighbor_nodes[3] - 1, neighbor_nodes[3] + 1])
        slopes = []
        diagonal_len = np.sqrt(self.dx ** 2. + self.dy ** 2.)
        for a in neighbor_nodes:
            if self._node_status[a] != CLOSED_BOUNDARY:
                if np.abs(node_id - a) == 1:
                    link_len = self.dx
                else:
                    link_len = self.dy
                single_slope = (u[node_id] - u[a]) / link_len
            else:
                single_slope = -9999
            # This should no longer be necessary, but retained in case
            if not np.isnan(single_slope):
                slopes.append(single_slope)
            else:
                six.print_('NaNs present in the grid!')
        for a in diagonal_nodes:
            if self._node_status[a] != CLOSED_BOUNDARY:
                single_slope = (u[node_id] - u[a]) / diagonal_len
            else:
                single_slope = -9999
            if not np.isnan(single_slope):
                slopes.append(single_slope)
            else:
                six.print_('NaNs present in the grid!')
        if slopes:
            max_slope, index_max = max((max_slope, index_max) for (
                index_max, max_slope) in enumerate(slopes))
        else:
            six.print_('Returning NaN angle and direction...')
            max_slope = np.nan
            index_max = 8

        all_neighbor_nodes = np.concatenate((neighbor_nodes, diagonal_nodes))

        # Final check to  allow correct handling of internally draining nodes;
        # DEJH Aug 2013. This remains extremely ad-hoc. An internal node
        # points to itself, but this should never be used to actually route
        # flow. In flow_accumulation, there is an explicit check that flow
        # is not routed to yourself.
        steepest_node = all_neighbor_nodes[index_max]
        # ...now if a node is the lowest thing, this method returns -1, not a
        # neighbor:
        if u[steepest_node] > u[node_id]:
            steepest_node = -1

        return steepest_node

    @deprecated(use='components.FlowRouter', version=1.0)
    def find_node_in_direction_of_max_slope_d4(self, u, node_id):
        """Node of steepest descent using d4.

        .. deprecated:: 0.1
            Use :func:`calculate_max_gradient_across_adjacent_cells` instead

        This method is exactly the same as find_node_in_direction_of_max_slope
        except that this method only considers nodes that are connected by
        links, or in otherwords, in the 0, 90, 180 and 270 directions.

        This method calculates the slopes (-dz/dx) in u across all 4 faces of
        the cell with ID node_id.
        It then returns the node ID in the direction of the steepest
        (most positive) of these values,  i.e., this is a
        D8 algorithm. Slopes downward from the cell are reported as positive.

        This doesn't deal with the fixed gradient boundary condition.

        Examples
        --------
        >>> import landlab
        >>> import numpy as np

        Create a grid with different row and column spacing.

        >>> grid = landlab.RasterModelGrid((3, 4), spacing=(1, 2))
        >>> z = np.array([4., 4., 4., 4.,
        ...               4., 4., 1., 1.,
        ...               4., 2., 2., 2.])
        >>> grid.find_node_in_direction_of_max_slope_d4(z, 5)
        9

        Create a grid with equal row and column spacing.

        >>> grid = landlab.RasterModelGrid((3, 4))
        >>> grid.find_node_in_direction_of_max_slope_d4(z, 5)
        6

        The maximum gradient cannot be to a diagonal node.

        >>> z = np.array([4., 4., 4., 4.,
        ...               4., 4., 2., 2.,
        ...               4., 4., 0., 2.])
        >>> grid.find_node_in_direction_of_max_slope_d4(z, 5)
        6
        """
        # NMG Update.  This is super clumsy.

        # DEJH update: Gets confused for the lowest node if w/i grid
        # (i.e., closed)- will return a higher neighbour, when it should
        # return a null index ->  Now returns -1.

        # We have poor functionality if these are closed boundary nodes!
        neighbor_nodes = self.active_neighbors_at_node(node_id)
        neighbor_nodes.sort()
        slopes = []
        for a in neighbor_nodes:
            if self._node_status[a] != CLOSED_BOUNDARY:
                if np.abs(node_id - a) == 1:
                    link_len = self.dx
                else:
                    link_len = self.dy
                single_slope = (u[node_id] - u[a]) / link_len
            else:
                single_slope = -9999
            # This should no longer be necessary, but retained in case
            if not np.isnan(single_slope):
                slopes.append(single_slope)
            else:
                six.print_('NaNs present in the grid!')

        if slopes:
            max_slope, index_max = max((max_slope, index_max) for (
                index_max, max_slope) in enumerate(slopes))
        else:
            six.print_('Returning NaN angle and direction...')
            max_slope = np.nan
            index_max = 4

        # all_neighbor_nodes=np.concatenate((neighbor_nodes,diagonal_nodes))

        # Final check to  allow correct handling of internally draining nodes;
        # DEJH Aug 2013. This remains extremely ad-hoc. An internal node
        # points to itself, but this should never be used to actually route
        # flow. In flow_accumulation, there is an explicit check that flow
        # is not routed to yourself.
        steepest_node = neighbor_nodes[index_max]
        # ...now if a node is the lowest thing, this method returns -1, not a
        # neighbor:
        if u[steepest_node] > u[node_id]:
            steepest_node = -1

        return steepest_node

    @deprecated(use='set_closed_boundaries_at_grid_edges', version='0.5')
    def set_inactive_boundaries(self, right_is_inactive, top_is_inactive,
                                left_is_inactive, bottom_is_inactive):
        """Set boundary nodes to be inactive.

        .. deprecated:: 0.6
            Due to imprecise terminology. Use
        :func:`set_closed_boundaries_at_grid_edges` instead.

        Handles boundary conditions by setting each of the four sides of the
        rectangular grid to either 'inactive' or 'active (fixed value)' status.
        Arguments are booleans indicating whether the bottom, right, top, and
        left are inactive (True) or not (False).

        For an inactive boundary:
            - the nodes are flagged CLOSED_BOUNDARY (normally status type 4)
            - the links between them and the adjacent interior nodes are
              inactive (so they appear on link-based lists, but not
              active_link-based lists)

        This means that if you call the calculate_gradients_at_active_links
        method, the inactive boundaries will be ignored: there can be no
        gradients or fluxes calculated, because the links that connect to that
        edge of the grid are not included in the calculation. So, setting a
        grid edge to CLOSED_BOUNDARY is a convenient way to impose a no-flux
        boundary condition. Note, however, that this applies to the grid as a
        whole, rather than a particular variable that you might use in your
        application. In other words, if you want a no-flux boundary in one
        variable but a different boundary condition for another, then use
        another method.

        Examples
        --------
        The following example sets the top and left boundaries as inactive in a
        four-row by five-column grid that initially has all boundaries active
        and all boundary nodes coded as FIXED_VALUE_BOUNDARY (=1):

        >>> from landlab import RasterModelGrid
        >>> rmg = RasterModelGrid((4, 5), 1.0) # rows, columns, spacing
        >>> rmg.number_of_active_links
        17
        >>> rmg.status_at_node # doctest: +NORMALIZE_WHITESPACE
        array([1, 1, 1, 1, 1, 1, 0, 0, 0, 1, 1, 0, 0, 0, 1, 1, 1, 1, 1, 1],
              dtype=int8)
        >>> rmg.set_inactive_boundaries(False, True, True, False)
        >>> rmg.number_of_active_links
        12
        >>> rmg.status_at_node # doctest: +NORMALIZE_WHITESPACE
        array([1, 1, 1, 1, 1, 4, 0, 0, 0, 1, 4, 0, 0, 0, 1, 4, 4, 4, 4, 4],
              dtype=int8)

        Notes
        -----
        The four corners are treated as follows:
        - bottom left = BOTTOM
        - bottom right = BOTTOM
        - top right = TOP
        - top left = TOP

        This scheme is necessary for internal consistency with looped
        boundaries.
        """
        if self._DEBUG_TRACK_METHODS:
            six.print_('ModelGrid.set_inactive_boundaries')

        bottom_edge = range(0, self.number_of_node_columns)
        right_edge = range(2 * self.number_of_node_columns - 1,
                           self.number_of_nodes - 1,
                           self.number_of_node_columns)
        top_edge = range((self.number_of_node_rows - 1) *
                         self.number_of_node_columns, self.number_of_nodes)
        left_edge = range(self.number_of_node_columns,
                          self.number_of_nodes - self.number_of_node_columns,
                          self.number_of_node_columns)

        if bottom_is_inactive:
            self._node_status[bottom_edge] = CLOSED_BOUNDARY
        else:
            self._node_status[bottom_edge] = FIXED_VALUE_BOUNDARY

        if right_is_inactive:
            self._node_status[right_edge] = CLOSED_BOUNDARY
        else:
            self._node_status[right_edge] = FIXED_VALUE_BOUNDARY

        if top_is_inactive:
            self._node_status[top_edge] = CLOSED_BOUNDARY
        else:
            self._node_status[top_edge] = FIXED_VALUE_BOUNDARY

        if left_is_inactive:
            self._node_status[left_edge] = CLOSED_BOUNDARY
        else:
            self._node_status[left_edge] = FIXED_VALUE_BOUNDARY

        self._update_links_nodes_cells_to_new_BCs()

    def set_closed_boundaries_at_grid_edges(self, right_is_closed,
                                            top_is_closed,
                                            left_is_closed,
                                            bottom_is_closed):
        """Set boundary not to be closed.

        Sets the status of nodes along the specified side(s) of a raster
        grid (bottom, right, top, and/or left) to ``CLOSED_BOUNDARY``.

        Arguments are booleans indicating whether the bottom, left, top, and
        right are closed (``True``) or not (``False``).

        For a closed boundary:
            - the nodes are flagged ``CLOSED_BOUNDARY`` (status type 4)
            - all links that connect to a ``CLOSED_BOUNDARY`` node are
              flagged as inactive (so they appear on link-based lists, but
              not active_link-based lists)

        This means that if you call the calculate_gradients_at_active_links
        method, links connecting to closed boundaries will be ignored: there
        can be no gradients or fluxes calculated, because the links that
        connect to that edge of the grid are not included in the calculation.
        So, setting a grid edge to CLOSED_BOUNDARY is a convenient way to
        impose a no-flux boundary condition. Note, however, that this applies
        to the grid as a whole, rather than a particular variable that you
        might use in your application. In other words, if you want a no-flux
        boundary in one variable but a different boundary condition for
        another, then use another method.

        This method is a replacement for the now-deprecated method
        set_inactive_boundaries(). Unlike that method, this one ONLY sets nodes
        to CLOSED_BOUNDARY; it does not set any nodes to FIXED_VALUE_BOUNDARY.

        Parameters
        ----------
        right_is_closed : boolean
            If ``True`` right-edge nodes are closed boundaries.
        top_is_closed : boolean
            If ``True`` top-edge nodes are closed boundaries.
        left_is_closed : boolean
            If ``True`` left-edge nodes are closed boundaries.
        bottom_is_closed : boolean
            If ``True`` bottom-edge nodes are closed boundaries.

        Notes
        -----
        Note that the four corners are treated as follows:
        - bottom left = BOTTOM
        - bottom right = BOTTOM
        - top right = TOP
        - top left = TOP
        This scheme is necessary for internal consistency with looped
        boundaries.

        Examples
        --------
        The following example sets the top and left boundaries as closed in a
        four-row by five-column grid that initially has all boundaries open
        and all boundary nodes coded as FIXED_VALUE_BOUNDARY (=1):

        >>> from landlab import RasterModelGrid
        >>> rmg = RasterModelGrid((4, 5), 1.0) # rows, columns, spacing
        >>> rmg.number_of_active_links
        17
        >>> rmg.status_at_node # doctest: +NORMALIZE_WHITESPACE
        array([1, 1, 1, 1, 1, 1, 0, 0, 0, 1, 1, 0, 0, 0, 1, 1, 1, 1, 1, 1],
              dtype=int8)
        >>> rmg.set_closed_boundaries_at_grid_edges(True, True, False, False)
        >>> rmg.number_of_active_links
        12
        >>> rmg.status_at_node # doctest: +NORMALIZE_WHITESPACE
        array([1, 1, 1, 1, 1, 1, 0, 0, 0, 4, 1, 0, 0, 0, 4, 4, 4, 4, 4, 4],
              dtype=int8)
        """
        if self._DEBUG_TRACK_METHODS:
            six.print_('ModelGrid.set_closed_boundaries_at_grid_edges')

        bottom_edge = range(0, self.number_of_node_columns)
        right_edge = range(2 * self.number_of_node_columns - 1,
                           self.number_of_nodes - 1,
                           self.number_of_node_columns)
        top_edge = range((self.number_of_node_rows - 1) *
                         self.number_of_node_columns, self.number_of_nodes)
        left_edge = range(self.number_of_node_columns,
                          self.number_of_nodes - self.number_of_node_columns,
                          self.number_of_node_columns)

        if bottom_is_closed:
            self._node_status[bottom_edge] = CLOSED_BOUNDARY

        if right_is_closed:
            self._node_status[right_edge] = CLOSED_BOUNDARY

        if top_is_closed:
            self._node_status[top_edge] = CLOSED_BOUNDARY

        if left_is_closed:
            self._node_status[left_edge] = CLOSED_BOUNDARY

        self._update_links_nodes_cells_to_new_BCs()

    def set_fixed_value_boundaries_at_grid_edges(
            self, right_is_fixed_val, top_is_fixed_val, left_is_fixed_val,
            bottom_is_fixed_val, value=None,
            value_of='topographic__elevation'):
        """Create fixed values boundaries.

        Sets the status of nodes along the specified side(s) of a raster
        grid---bottom, right, top, and/or left---to FIXED_VALUE_BOUNDARY.

        Arguments are booleans indicating whether the bottom, right, top, and
        left sides are to be set (True) or not (False).

        *value* controls what values are held constant at these nodes. It can
        be either a float, an array of length number_of_fixed_nodes or
        number_of_nodes (total), or left blank. If left blank, the values will
        be set from the those already in the grid fields, according to
        'value_of'.

        *value_of* controls the name of the model field that contains the
        values. Remember, if you don't set value, the fixed values will be set
        from the field values ***at the time you call this method***. If no
        values are present in the field, the module will complain but accept
        this, warning that it will be unable to automatically update boundary
        conditions (and such methods, e.g.,
        ``RasterModelGrid.update_boundary_nodes()``, will raise exceptions
        if you try).

        The status of links (active or inactive) is automatically updated to
        reflect the changes.

        The following example sets the bottom and right boundaries as
        fixed-value in a four-row by five-column grid that initially has all
        boundaries closed (i.e., flagged as node_status=4):

        Parameters
        ----------
        bottom_is_fixed_val : boolean
            Set bottom edge as fixed boundary.
        left_is_fixed_val : boolean
            Set left edge as fixed boundary.
        top_is_fixed_val : boolean
            Set top edge as fixed boundary.
        right_is_fixed_val : boolean
            Set right edge as fixed boundary.
        value : float, array or None (default).
            Override value to be kept constant at nodes.
        value_of : string.
            The name of the grid field containing the values of interest.

        Examples
        --------
        >>> from landlab import RasterModelGrid
        >>> rmg = RasterModelGrid((4, 5), spacing=(1, 1))
        >>> rmg.number_of_active_links
        17

        Put some arbitrary values in the grid fields:

        >>> import numpy as np
        >>> rmg.at_node['topographic__elevation'] = np.random.rand(20)
        >>> rmg.set_closed_boundaries_at_grid_edges(True, True, True, True)
        >>> rmg.status_at_node # doctest: +NORMALIZE_WHITESPACE
        array([4, 4, 4, 4, 4,
               4, 0, 0, 0, 4,
               4, 0, 0, 0, 4,
               4, 4, 4, 4, 4], dtype=int8)
        >>> rmg.set_fixed_value_boundaries_at_grid_edges(
        ...     True, True, False, False)
        >>> rmg.number_of_active_links
        12
        >>> rmg.status_at_node # doctest: +NORMALIZE_WHITESPACE
        array([4, 4, 4, 4, 4,
               4, 0, 0, 0, 1,
               4, 0, 0, 0, 1,
               1, 1, 1, 1, 1], dtype=int8)

        Note that the four corners are treated as follows:
        * bottom left = BOTTOM
        * bottom right = BOTTOM
        * top right = TOP
        * top left = TOP
        This scheme is necessary for internal consistency with looped
        boundaries.
        """
        if self._DEBUG_TRACK_METHODS:
            six.print_('ModelGrid.set_closed_boundaries_at_grid_edges')

        bottom_edge = range(0, self.number_of_node_columns)
        right_edge = range(2 * self.number_of_node_columns - 1,
                           self.number_of_nodes - 1,
                           self.number_of_node_columns)
        top_edge = range((self.number_of_node_rows - 1) *
                         self.number_of_node_columns, self.number_of_nodes)
        left_edge = range(self.number_of_node_columns,
                          self.number_of_nodes - self.number_of_node_columns,
                          self.number_of_node_columns)

        if bottom_is_fixed_val:
            self._node_status[bottom_edge] = FIXED_VALUE_BOUNDARY

        if right_is_fixed_val:
            self._node_status[right_edge] = FIXED_VALUE_BOUNDARY

        if top_is_fixed_val:
            self._node_status[top_edge] = FIXED_VALUE_BOUNDARY

        if left_is_fixed_val:
            self._node_status[left_edge] = FIXED_VALUE_BOUNDARY

        self._update_links_nodes_cells_to_new_BCs()

        # save some internal data to speed updating:
        self.fixed_value_node_properties = {}
        self.fixed_value_node_properties['boundary_node_IDs'] = as_id_array(
            np.where(self._node_status == FIXED_VALUE_BOUNDARY)[0])

        if value:
            if type(value) == float or type(value) == int:
                values_to_use = float(value)
            elif type(value) == np.ndarray:
                if value.size == self.fixed_value_node_properties[
                        'boundary_node_IDs'].size:
                    values_to_use = value
                elif value.size == self.number_of_nodes:
                    values_to_use = value.take(
                        self.fixed_value_node_properties['boundary_node_IDs'])
                else:
                    raise TypeError(
                        "'value' must be of size nnodes or number of nodes "
                        "to set!")
        else:
            try:
                values_to_use = self.at_node[value_of].take(
                    self.fixed_value_node_properties['boundary_node_IDs'])
            except FieldError:
                pass  # we catch this case below
            else:
                # set a flag to indicate successful setting of internal values
                self.fixed_value_node_properties['internal_flag'] = True

        if not self.has_field('node', value_of):
            six.print_("""
                *************************************************
                WARNING: set_fixed_value_boundaries_at_grid_edges
                has not been provided with a grid field name to
                allow internal boundary condition control. You
                will not be able to automate BC control with grid
                methods like update_boundary_nodes()!
                Not expecting this error? Try calling this method
                after loading the starting conditions into the
                grid fields.
                *************************************************
                """)

            # set a flag to indicate no internal values
            self.fixed_value_node_properties['internal_flag'] = False
        else:
            self.fixed_value_node_properties['internal_flag'] = True
            self.fixed_value_node_properties['fixed_value_of'] = value_of
        try:
            self.fixed_value_node_properties['values'] = values_to_use
        except NameError:
            pass  # the flag will catch this case

    def set_looped_boundaries(self, top_bottom_are_looped, sides_are_looped):
        """Create wrap-around boundaries.

        Handles boundary conditions by setting corresponding parallel grid
        edges as looped "tracks_cell" (==3) status, linked to each other.
        If top_bottom_are_looped is True, the top and bottom edges will link
        to each other. If sides_are_looped is True, the left and right edges
        will link to each other.

        Looped boundaries are experimental, and not as yet well integrated into
        the Landlab framework. Many functions may not recognise them, or
        silently create unforeseen errors. Use at your own risk!

        Note that because of the symmetries this BC implies, the corner nodes
        are all paired with the bottom/top edges, not the sides.

        Parameters
        ----------
        top_bottom_are_looped : boolean
            Top and bottom are wrap-around.
        sides_are_looped : boolean
            Left and right sides are wrap-around.

        Examples
        --------
        >>> from landlab import RasterModelGrid
        >>> rmg = RasterModelGrid((4, 5), 1.0) # rows, columns, spacing
        >>> rmg.number_of_active_links
        17
        >>> rmg.status_at_node # doctest: +NORMALIZE_WHITESPACE
        array([1, 1, 1, 1, 1, 1, 0, 0, 0, 1, 1, 0, 0, 0, 1, 1, 1, 1, 1, 1],
              dtype=int8)
        >>> rmg.add_zeros('topographic__elevation', at='node')
        array([ 0.,  0.,  0.,  0.,  0.,  0.,  0.,  0.,  0.,  0.,  0.,  0.,  0.,
                0.,  0.,  0.,  0.,  0.,  0.,  0.])
        >>> rmg.set_looped_boundaries(True, True)
        >>> rmg.looped_node_properties['boundary_node_IDs']
        array([ 0,  1,  2,  3,  4,  5,  9, 10, 14, 15, 16, 17, 18, 19])
        >>> rmg.looped_node_properties['linked_node_IDs']
        array([10, 11, 12, 13, 14,  8,  6, 13, 11,  5,  6,  7,  8,  9])
        """
        # Added DEJH Feb 2014
        # TODO: Assign BC_statuses also to *links*

        bottom_edge = np.array(range(0, self.number_of_node_columns))
        right_edge = np.array(range(2 * self.number_of_node_columns - 1,
                                    self.number_of_nodes - 1,
                                    self.number_of_node_columns))
        top_edge = np.array(
            range((self.number_of_node_rows - 1) * self.number_of_node_columns,
                  self.number_of_nodes))
        left_edge = np.array(range(self.number_of_node_columns,
                                   (self.number_of_nodes -
                                    self.number_of_node_columns),
                                   self.number_of_node_columns))
        these_boundary_IDs = np.array([])
        these_linked_nodes = np.array([])

        if top_bottom_are_looped:
            self._node_status[bottom_edge] = TRACKS_CELL_BOUNDARY
            self._node_status[top_edge] = TRACKS_CELL_BOUNDARY
            these_boundary_IDs = np.concatenate((these_boundary_IDs,
                                                 bottom_edge, top_edge))
            these_linked_nodes = np.concatenate((
                these_linked_nodes,
                top_edge - self.number_of_node_columns,
                bottom_edge + self.number_of_node_columns))

        if sides_are_looped:
            self._node_status[right_edge] = TRACKS_CELL_BOUNDARY
            self._node_status[left_edge] = TRACKS_CELL_BOUNDARY
            these_boundary_IDs = np.concatenate((these_boundary_IDs,
                                                 left_edge, right_edge))
            these_linked_nodes = np.concatenate((
                these_linked_nodes,
                right_edge - 1, left_edge + 1))

        self._update_links_nodes_cells_to_new_BCs()

        if not self.looped_node_properties:
            existing_IDs = np.array([])
            existing_links = np.array([])
        else:
            unrepeated_node_entries = np.logical_not(
                np.in1d(self.looped_node_properties['boundary_node_IDs'],
                        these_linked_nodes))
            existing_IDs = self.looped_node_properties[
                'boundary_node_IDs'][unrepeated_node_entries]
            existing_links = self.looped_node_properties[
                'linked_node_IDs'][unrepeated_node_entries]

        self.looped_node_properties = {}
        all_the_IDs = np.concatenate((these_boundary_IDs, existing_IDs))
        ID_ordering = np.argsort(all_the_IDs)
        self.looped_node_properties['boundary_node_IDs'] = (
            as_id_array(all_the_IDs[ID_ordering]))
        self.looped_node_properties['linked_node_IDs'] = as_id_array(
            np.concatenate((these_linked_nodes, existing_links))[ID_ordering])

        if np.any(self._node_status[self.looped_node_properties[
                'boundary_node_IDs']] == 2):
            raise AttributeError(
                'Switching a boundary between fixed gradient and looped will '
                'result in bad BC handling! Bailing out...')

    @deprecated(use='_update_links_nodes_cells_to_new_BCs', version=1.0)
    def update_boundary_nodes(self):
        """Update the boundary nodes.

        This method updates all the boundary nodes in the grid field on which
        they are set (i.e., it updates the field
        rmg.at_node[rmg.fixed_gradient_node_properties['fixed_gradient_of']]).
        It currently works only with fixed value (type 1) and fixed gradient
        (type 2) conditions. Looping must be handled internally to a component,
        and is not dealt with here.
        """
        try:
            fixed_nodes = self.fixed_value_node_properties['boundary_node_IDs']
        except AttributeError:
            # no fixed value boundaries have been set
            pass
        else:
            assert self.fixed_value_node_properties['internal_flag'], \
                    'Values were not supplied to the method that set the ' \
                    'boundary conditions! You cant update automatically!'
            values_val = self.at_node[
                self.fixed_value_node_properties['fixed_value_of']]
            values_val[self.fixed_value_node_properties[
                'boundary_node_IDs']] = self.fixed_value_node_properties[
                    'values']

        try:
            values_grad = self.at_node[
                self.fixed_gradient_node_properties['fixed_gradient_of']]
            values_grad[self.fixed_gradient_node_properties[
                'boundary_node_IDs']] = (values_grad[
                    self.fixed_gradient_node_properties[
                        'anchor_node_IDs']] +
                        self.fixed_gradient_node_properties['values_to_add'])
        except AttributeError:
            # no fixed grad boundaries have been set
            pass

<<<<<<< HEAD
    @deprecated(use='no direct replacement', version=0.1)
=======
                
>>>>>>> 15419a23
    def calculate_gradients_at_d8_active_links(self, node_values):
        """Calculate gradients over D8 active links.

        Parameters
        ----------
        node_values : ndarray
            Values at nodes.

        Examples
        --------
        >>> from landlab import RasterModelGrid
        >>> import numpy as np
        >>> grid = RasterModelGrid((3, 4), spacing=(3, 4))
        >>> z = np.array([3., 3., 3., 3.,
        ...               3., 3., 0., 0.,
        ...               3., 0., 0., 0.])
        >>> grid.calculate_gradients_at_d8_active_links(z)
        ...     # doctest: +NORMALIZE_WHITESPACE
        array([ 0.  , -1.  ,  0.  , -0.75,  0.  , -1.  ,  0.  ,  0.  , -0.6 ,
                0.  , -0.6 ,  0.  , -0.6 ,  0.  , 0. ])
        """
        (active_links, _, _) = self.d8_active_links()
        diagonal_links = squad_links.is_diagonal_link(self.shape, active_links)
        active_links = active_links[~ diagonal_links]

        vertical_links = squad_links.is_vertical_link(
            self.shape, active_links)
        horizontal_links = squad_links.is_horizontal_link(
            self.shape, active_links)

        diffs = (node_values[self.activelink_tonode] -
                 node_values[self.activelink_fromnode])

        diffs[vertical_links] /= self.dy
        diffs[horizontal_links] /= self.dx

        diag_dist = np.sqrt(self.dy ** 2. + self.dx ** 2.)
        diagonal_link_slopes = (
            (node_values[self._diag_activelink_tonode] -
             node_values[self._diag_activelink_fromnode]) / diag_dist)

        return np.concatenate((diffs, diagonal_link_slopes))

    @deprecated(use='components.FlowRouter', version='0.5')
    def calculate_steepest_descent_on_nodes(self, elevs_in, link_gradients,
                                            max_slope=False,
                                            dstr_node_ids=False):
        """Steepest descent over nodes.

        Likely to be DEPRECATED in near future, in favor of the component
        flow_routing.route_flow_dn. This component is MUCH faster and more
        efficient than the option provided here.

        Created DEJH Sept 2013. Based on approach of calc_flux_divergence...,
        below. Takes the elevations across a raster and the active
        link_gradients between those nodes, and returns the magnitude of the
        most downward slope from each node, and the direction of that cell.
        In the case where a node is a local minimum, method returns the
        lowest upward slope *as a negative slope*, and returns the downslope
        node id as -1. i.e., downhill slopes are returned as positive values.

        At the moment, handling when equal gradients are present is poor.
        Method will currently preferentially route flow according the priority
        scheme [N, E, S, W, NE, NW, SW, SE] for the equal height nodes in
        these cases.

        Examples
        --------
        >>> from landlab import RasterModelGrid
        >>> import numpy as np
        >>> z = np.array([9., 0., 9.,
        ...               9., 3., 9.,
        ...               6., 9., 6.])
        >>> grid = RasterModelGrid((3, 3), spacing=(3, 4))
        >>> grads = grid.calculate_gradients_at_active_links(z)
        >>> max_grad, dest_node = (
        ...     grid.calculate_steepest_descent_on_nodes(z, grads))
        >>> max_grad # doctest: +NORMALIZE_WHITESPACE
        array([ 1.2, -0. ,  1.2,
                1.8,  1. ,  1.8,
                0.6,  2. ,  0.6])
        >>> dest_node # doctest: +NORMALIZE_WHITESPACE
        array([ 4, -1,  4,
                1,  1,  1,
                4,  4,  4])
        """
        if self._DEBUG_TRACK_METHODS:
            six.print_('RasterModelGrid.calculate_steepest_descent_on_nodes')

        assert (len(link_gradients) == self.number_of_active_links), \
            "incorrect length of active_link_gradients array"

        # If needed, create max_gradient array and the ID array
        if max_slope is False:
            max_slope = np.zeros(self.number_of_nodes)
        else:
            max_slope[:] = 0.

        if dstr_node_ids is False:
            dstr_node_ids = - np.ones(self.number_of_nodes, dtype=int)
        else:
            dstr_node_ids[:] = -1

        assert(len(max_slope) == self.number_of_nodes)
        assert(len(dstr_node_ids) == self.number_of_nodes)

        gradients = np.zeros(self.number_of_links + 1)
        gradients[self.active_links] = link_gradients

        # Make a matrix of the links. Need to append to this the gradients *on
        # the diagonals*.
        node_links = np.vstack(
            (gradients[self.node_active_outlink_matrix2[0][:]],
             gradients[self.node_active_outlink_matrix2[1][:]],
             - gradients[self.node_active_inlink_matrix2[0][:]],
             - gradients[self.node_active_inlink_matrix2[1][:]]))

        # calc the gradients on the diagonals:
        diagonal_nodes = (sgrid.diagonal_node_array(
            self.shape, out_of_bounds=-1)).T
        # Set the diagonals pointing to inactive nodes as inactive
        diagonal_nodes[np.where(self._node_status[diagonal_nodes] == 4)] = -1
        # Repeat the -1 indexing trick from above:
        elevs = np.zeros(len(elevs_in) + 1)
        elevs[-1] = 9999999999999.  # as we want the gradients to inhibit flow
        elevs[:-1] = elevs_in

        slopes_diagonal_nodes = (
            ((elevs[diagonal_nodes]) - np.tile(elevs_in, (4, 1))) /
            np.sqrt(self.dy ** 2. + self.dx ** 2.))
        # Debug:
        gradients_all_nodes = np.vstack((node_links, slopes_diagonal_nodes))
        # The ordering of this array is now [N, E, S, W, NE, NW, SW, SE][:].
        max_slope_indices = np.argmin(gradients_all_nodes, axis=0)
        max_slope = - \
            gradients_all_nodes[max_slope_indices,
                                range(gradients_all_nodes.shape[1])]
        # ...per fancy indexing
        # Assemble a node index array which corresponds to this gradients array
        # from which to draw the dstr IDs:
        neighbors_ENWS = (self.active_neighbors_at_node()).T
        dstr_id_source_array = np.vstack(
            (neighbors_ENWS[1][:], neighbors_ENWS[0][:],
             neighbors_ENWS[3][:], neighbors_ENWS[2][:], diagonal_nodes))
        most_negative_gradient_node_ids = dstr_id_source_array[
            max_slope_indices, range(dstr_id_source_array.shape[1])]
        # But we only want to return an id if the "dstr" node is actually
        # downstream! So ->
        downslope_nodes = np.where(max_slope > 0)
        dstr_node_ids[downslope_nodes] = most_negative_gradient_node_ids[
            downslope_nodes]
        # Local topo lows will retain the -1 index in dstr_node_ids

        return max_slope, dstr_node_ids

    @deprecated(use='calc_net_flux_at_node', version=1.0)
    def calculate_flux_divergence_at_nodes(self, active_link_flux, out=None):
        """Flux divergence at nodes.

        Same as calculate_flux_divergence_at_active_cells, but works with and
        returns a list of net unit fluxes that corresponds to all nodes, rather
        than just active cells.

        Note that we DO compute net unit fluxes at boundary nodes (even though
        these don't have active cells associated with them, and often don't
        have cells of any kind, because they are on the perimeter). It's up to
        the user to decide what to do with these boundary values.

        Examples
        --------
        >>> import numpy as np
        >>> from landlab import RasterModelGrid
        >>> rmg = RasterModelGrid((4, 5), 1.0)
        >>> u = [0., 1., 2., 3., 0.,
        ...      1., 2., 3., 2., 3.,
        ...      0., 1., 2., 1., 2.,
        ...      0., 0., 2., 2., 0.]
        >>> u = np.array(u)
        >>> grad = rmg.calculate_gradients_at_active_links(u)
        >>> grad
        array([ 1.,  1., -1.,  1.,  1., -1.,  1., -1., -1., -1.,  1.,  1., -1.,
                1., -1.,  0.,  1.])
        >>> flux = -grad    # downhill flux proportional to gradient
        >>> df = rmg.calculate_flux_divergence_at_nodes(flux)
        >>> df
        array([ 0., -1., -1.,  1.,  0., -1.,  2.,  4., -2.,  1., -1.,  0.,  1.,
               -4.,  1.,  0., -1.,  0.,  1.,  0.])

        If calculate_gradients_at_nodes is called inside a loop, you can
        improve speed by creating an array outside the loop. For example, do
        this once, before the loop:

        >>> df = rmg.zeros(centering='node') # outside loop
        >>> rmg.number_of_nodes
        20

        Then do this inside the loop:

        >>> df = rmg.calculate_flux_divergence_at_nodes(flux, df)

        In this case, the function will not have to create the df array.
        """
        return rfuncs.calculate_flux_divergence_at_nodes(
            self, active_link_flux, out=out)

    @deprecated(use='calc_flux_div_at_node', version=1.0)
    def calculate_flux_divergence(self, q, id):
        """Flux divergence.

        Candidate for depreciation, DEJH 5/14
        ..todo: UPDATE THIS TO USE NEW DATA STRUCTURES!

        This is like calculate_flux_divergences (plural!), but only does
        it for cell "id".
        """

        if self._DEBUG_TRACK_METHODS:
            six.print_('RasterModelGrid.calculate_flux_divergence here with '
                       'cell ' + id)
            six.print_('q: ' + q[self.faces[id, 0:4]])

        fd = (
            (q[self.faces[id, 0]] - q[self.faces[id, 2]]) / self.dx +
            (q[self.faces[id, 1]] - q[self.faces[id, 3]]) / self.dy
        )

        return fd

    @deprecated(use='set_closed_boundaries_at_grid_edges', version='0.1')
    def update_noflux_boundaries(self, u, bc=None):
        """*Deprecated*.

        .. note:: Deprecated since version 0.1
            Use the newer BC handling framework instead

        Sets the value of u at all noflux boundary cells equal to the
        value of their interior neighbors, as recorded in the
        "boundary_nbrs" array.
        """

        if bc is None:
            bc = self.default_bc

        inds = (bc.boundary_code[id] == bc.TRACKS_CELL_BOUNDARY)
        u[self.boundary_cells[inds]] = u[bc.tracks_cell[inds]]

        return u

    def node_vector_to_raster(self, u, flip_vertically=False):
        """Unravel an array of node values.

        Converts node vector *u* to a 2D array and returns it, so that it
        can be plotted, output, etc.

        If the *flip_vertically* keyword is True, this function returns an
        array that has the rows in reverse order. This is useful for use in
        plot commands (such as the image display functions) that puts the
        first row at the top of the image. In the landlab coordinate system,
        the first row is thought to be at the bottom. Thus, a flipped matrix
        will plot in the landlab style with the first row at the bottom.

        The returned array is a view of *u*, not a copy.

        See also
        --------
        RasterModelGrid.nodes
            An equivalent property, but without the option to flip the grid.

        Examples
        --------
        >>> from landlab import RasterModelGrid
        >>> rmg = RasterModelGrid((4, 5), 1.0)
        >>> u = rmg.zeros(centering='node')
        >>> u = u + range(0, len(u))
        >>> u # doctest: +NORMALIZE_WHITESPACE
        array([ 0.,   1.,   2.,   3.,   4.,   5.,   6.,   7.,   8.,   9.,  10.,
               11.,  12.,  13.,  14.,  15.,  16.,  17.,  18.,  19.])
        >>> ur = rmg.node_vector_to_raster(u)
        >>> ur
        array([[  0.,   1.,   2.,   3.,   4.],
               [  5.,   6.,   7.,   8.,   9.],
               [ 10.,  11.,  12.,  13.,  14.],
               [ 15.,  16.,  17.,  18.,  19.]])
        >>> ur = rmg.node_vector_to_raster(u, flip_vertically=True)
        >>> ur
        array([[ 15.,  16.,  17.,  18.,  19.],
               [ 10.,  11.,  12.,  13.,  14.],
               [  5.,   6.,   7.,   8.,   9.],
               [  0.,   1.,   2.,   3.,   4.]])
        """
        return sgrid.reshape_array(self.shape, u,
                                   flip_vertically=flip_vertically)

    def cell_vector_to_raster(self, u, flip_vertically=False):
        """Unravel a 1D array.

        Converts cell vector u to a 2D array and returns it,
        so that it can be plotted, output, etc.

        If the optional argument flip_vertically=True, the function returns an
        array that has the rows in reverse order, for use in plot commands
        (such as the image display functions) that put the (0,0) axis at the
        top left instead of the bottom left.

        Examples
        --------
        >>> from landlab import RasterModelGrid
        >>> rmg = RasterModelGrid((4, 5), 1.0)
        >>> u = rmg.zeros(centering='cell')
        >>> u = u + range(0, len(u))
        >>> u
        array([ 0.,  1.,  2.,  3.,  4.,  5.])
        >>> ur = rmg.cell_vector_to_raster(u)
        >>> ur
        array([[ 0.,  1.,  2.],
               [ 3.,  4.,  5.]])
        >>> ur = rmg.cell_vector_to_raster(u, flip_vertically=True)
        >>> ur
        array([[ 3.,  4.,  5.],
               [ 0.,  1.,  2.]])
        """
        return sgrid.reshape_array((self.shape[0] - 2, self.shape[1] - 2),
                                   u, flip_vertically=flip_vertically)

    def roll_nodes_ud(self, data_name, shift, interior_only=False):
        """Roll (shift) specified data on nodes up or down in a raster grid.

        Similar to the Numpy roll() function, in that it shifts node values up
        by *shift* rows, wrapping the data in the top row(s) around to the
        bottom. If the *interior_only* is set, data along the left and right
        grid edges are not changed.

        Parameters
        ----------
        data_name : string
            Name of node-data item attached to grid.
        shift : int
            Number of rows to shift upward.
        interior_only : bool, optional
            If True, data along left and right edges are not shifted

        Returns
        -------
        None, but contents of data *data_name* are changed.

        Examples
        --------
        >>> from landlab import RasterModelGrid
        >>> rmg = RasterModelGrid((4, 3), 1.)
        >>> data = rmg.add_zeros('test_data', at='node')
        >>> data[:] = np.arange(12)
        >>> rmg.roll_nodes_ud('test_data', 1)
        >>> data # doctest: +NORMALIZE_WHITESPACE
        array([ 9.,  10.,  11.,   0.,   1.,   2.,   3.,   4.,   5.,   6.,   7.,
                8.])
        >>> rmg.roll_nodes_ud('test_data', 2)
        >>> data # doctest: +NORMALIZE_WHITESPACE
        array([ 3.,   4.,   5.,   6.,   7.,   8.,   9.,  10.,  11.,   0.,   1.,
                2.])
        >>> rmg.roll_nodes_ud('test_data', 1, interior_only=True)
        >>> data # doctest: +NORMALIZE_WHITESPACE
        array([ 3.,   1.,   5.,   6.,   4.,   8.,   9.,   7.,  11.,   0.,  10.,
                2.])
        """
        # Get the data
        data = self.at_node[data_name]

        # Get the IDs of the nodes in the top row, and number of rows and cols
        top_ids = self.nodes_at_top_edge
        ncols = self.number_of_node_columns
        nrows = self.number_of_node_rows

        # To handle "interior only" option, we use the variable *offset*,
        # which is zero if shifting everything, and 1 if shifting just the
        # interior -- we use this to go from column 1 to column N-2 (instead
        # of 0 to N-1) when interior_only is True.
        if interior_only:
            offset = 1
            top_ids = top_ids[1:ncols - 1]
        else:
            offset = 0

        # Remember the top N rows
        top_rows_to_move = np.zeros((shift, ncols - 2 * offset))
        for i in range(0, shift):
            top_rows_to_move[shift - (i + 1), :] = data[top_ids - i * ncols]

        # Go row by row, starting from top
        for i in range(nrows - shift):
            to_row = nrows - (i + 1)
            from_row = to_row - shift
            data[ncols * to_row + offset:ncols * (to_row + 1) - offset] = \
                data[ncols * from_row + offset:ncols * (from_row + 1) - offset]

        # now replace the bottom *shift* rows
        for i in range(0, shift):
            data[ncols * i + offset:ncols *
                 (i + 1) - offset] = top_rows_to_move[i, :]

    @deprecated(use='active_neighbors_at_node', version=1.0)
    def get_active_neighbors_at_node(self, *args, **kwds):
        return self.active_neighbors_at_node(*args, **kwds)

    def active_neighbors_at_node(self, *args, **kwds):
        """active_neighbors_at_node([ids], bad_index=BAD_INDEX_VALUE)
        Get list of neighbor node IDs.

        Return lists of neighbor nodes for nodes with given *ids*. If *ids*
        is not given, return the neighbors for all of the nodes in the grid.
        For each node, the list gives neighbor ids as [right, top, left,
        bottom]. Boundary nodes receive their actual neighbors (see example
        below); references to positions which are off the grid from boundary
        nodes receive BAD_INDEX_VALUE. Only nodes which can be reached along an
        active link are returned, otherwise again we get BAD_INDEX_VALUE.

        Parameter *bad_index* can be used to override the grid default for the
        BAD_INDEX_VALUE.

        Examples
        --------
        >>> from landlab.grid.base import BAD_INDEX_VALUE as X
        >>> from landlab import RasterModelGrid
<<<<<<< HEAD
        >>> rmg = RasterModelGrid(4, 5)
        >>> np.array_equal(rmg.active_neighbors_at_node([-1, 6, 2]),
=======
        >>> rmg = RasterModelGrid((4, 5))
        >>> np.array_equal(rmg.get_active_neighbors_at_node([-1, 6, 2]),
>>>>>>> 15419a23
        ...     [[X, X, X, X], [ 7, 11,  5,  1], [X,  7,  X, X]])
        True
        >>> rmg.active_neighbors_at_node(7)
        array([ 8, 12,  6,  2])
        >>> rmg.active_neighbors_at_node(2, bad_index=-1)
        array([-1,  7, -1, -1])
        >>> np.array_equal(rmg.active_neighbors_at_node(2), [X, 7, X, X])
        True

        ..todo: could use inlink_matrix, outlink_matrix
        """
        bad_index = kwds.get('bad_index', BAD_INDEX_VALUE)
        if len(args) not in (0, 1):
            raise ValueError('only zero or one arguments accepted')

        if bad_index not in self._neighbor_node_dict:
            self._neighbor_node_dict[bad_index] = (
                self._create_neighbor_list(bad_index=bad_index))

        neighbor_nodes = self._neighbor_node_dict[bad_index]

        if len(args) == 0:
            return neighbor_nodes
        else:
            return neighbor_nodes[args[0], :]

    def _create_neighbor_list(self, bad_index=BAD_INDEX_VALUE):
        """Create list of neighbor node IDs.

        Creates a list of IDs of neighbor nodes for each node, as a
        2D array. Only record neighbor nodes that are on the other end of an
        *active* link. Nodes attached to *inactive* links or neighbor nodes
        that would be outside of the grid are given an ID of
        :const:`~landlab.grid.base.BAD_INDEX_VALUE`.

        Neighbors are ordered as [*right*, *top*, *left*, *bottom*].
        """
        # assert(self.neighbor_list_created == False)
        # this method can now be called to create multiple neighbor lists with
        # different BAD_INDEX_VALUES
        # note self.nieghbor_nodes is no longer created... but nobody should be
        # calling it direct anyway.

        neighbor_nodes = sgrid.neighbor_node_array(
            self.shape, closed_boundary_nodes=self.closed_boundary_nodes,
            open_boundary_nodes=self.open_boundary_nodes,
            inactive=bad_index).T

        self.neighbor_list_created = True
        return neighbor_nodes

    @deprecated(use='node_has_boundary_neighbor', version=1.0)
    def has_boundary_neighbor(self, ids, method='d8'):
        return self.node_has_boundary_neighbor(ids, method=method)

    def node_has_boundary_neighbor(self, ids, method='d8'):
        """Check if nodes have neighbors that are boundary nodes.

        Checks to see if one of the eight neighbor nodes of node(s) with
        *id* has a boundary node.  Returns True if a node has a boundary node,
        False if all neighbors are interior.

        Examples
        --------
        >>> from landlab import RasterModelGrid
<<<<<<< HEAD
        >>> mg = RasterModelGrid(5, 5)
        >>> mg.node_has_boundary_neighbor(6)
=======
        >>> mg = RasterModelGrid((5, 5))
        >>> mg.has_boundary_neighbor(6)
>>>>>>> 15419a23
        True
        >>> mg.node_has_boundary_neighbor(12)
        False
        >>> mg.node_has_boundary_neighbor([12, -1])
        array([False,  True], dtype=bool)

        >>> mg.node_has_boundary_neighbor(25)
        Traceback (most recent call last):
            ...
        IndexError: index 25 is out of bounds for axis 0 with size 25
        """
        ans = node_has_boundary_neighbor(self, ids, method=method)

        if ans.ndim == 0:
            return bool(ans)
        else:
            return ans

    def get_diagonal_list(self, *args, **kwds):
        """get_diagonal_list([ids], bad_index=BAD_INDEX_VALUE)
        Get list of diagonal node IDs.

        Return lists of diagonals nodes for nodes with given *ids*. If *ids*
        is not given, return the diagonals for all of the nodes in the grid.
        For each node, the list gives diagonal ids as [topright, topleft,
        bottomleft, bottomright]. Set all diagonals for boundary nodes to -1.

        Examples
        --------
        >>> from landlab import RasterModelGrid
        >>> mg = RasterModelGrid((4, 5))
        >>> mg.get_diagonal_list([-1, 6])
        array([[2147483647, 2147483647,         13, 2147483647],
               [        12,         10,          0,          2]])
        >>> mg.get_diagonal_list(7)
        array([13, 11,  1,  3])

        ..todo: could use inlink_matrix, outlink_matrix
        """
        # Added DEJH 051513
        bad_index = kwds.get('bad_index', BAD_INDEX_VALUE)

        try:
            self.diagonal_node_dict
        except AttributeError:
            self.diagonal_node_dict = {}
            self.diagonal_node_dict[
                bad_index] = self.create_diagonal_list(bad_index=bad_index)

        try:
            diagonal_nodes = self.diagonal_node_dict[bad_index]
        except KeyError:
            diagonal_nodes = self.create_diagonal_list(bad_index=bad_index)
            self.diagonal_node_dict[bad_index] = diagonal_nodes

        if len(args) == 0:
            return diagonal_nodes
        elif len(args) == 1:
            return diagonal_nodes[args[0], :]
        else:
            raise ValueError('only zero or one arguments accepted')

    def create_diagonal_list(self, bad_index=BAD_INDEX_VALUE):
        """Create list of diagonal node IDs.

        Creates a list of IDs of the diagonal nodes to each node, as a 2D
        array.  Only interior nodes are assigned diagonal neighbors; boundary
        nodes get -1 for each neighbor. The order of the diagonal nodes is
        [topright, topleft, bottomleft, bottomright].

        .. note::

            This is equivalent to the diagonals of all cells,
            and setting the neighbors of boundary-node cells to -1. In such a
            case, each node has one cell and each node-cell pair have the
            same ID. However, this is the old-style grid structure as
            boundary nodes no longer have associated cells.

            DEJH: As of 6/12/14, this method now uses BAD_INDEX_VALUE, and
            boundary nodes now have neighbors, where they are found at the ends
            of active links.
        """
        self.diagonal_list_created = True
        self.diagonal_cells = sgrid.diagonal_node_array(
            self.shape, out_of_bounds=bad_index)

        closed_boundaries = np.empty(4, dtype=np.int)
        closed_boundaries.fill(bad_index)
        self.diagonal_cells[self.closed_boundary_nodes, :] = closed_boundaries
        self.diagonal_cells.ravel()[
            np.in1d(self.diagonal_cells.ravel(),
                    self.closed_boundary_nodes)] = bad_index
        return self.diagonal_cells

    @deprecated(use='is_core', version='0.5')
    def is_interior(self, *args):
        """is_interior([ids])
        Check of a node is an interior node.

        .. deprecated:: 0.6
            Deprecated due to out-of-date terminology.
            Use :func:`is_core` instead.

        Returns an boolean array of truth values for each node ID provided;
        True if the node is an interior node, False otherwise.
        If no IDs are provided, method returns a boolean array for every node.

        (Interior status is typically indicated by a value of 0 in
        node_status.)
        """
        # NG changed this.
        # Modified DEJH May 2014 to accept simulaneous tests of multiple nodes;
        # should still be back-conmpatible.
        try:
            node_ids = args[0]
        except IndexError:  # return all nodes
            return np.equal(self._node_status, CORE_NODE)
        else:
            return np.equal(self._node_status[node_ids], CORE_NODE)

    @deprecated(use='node_is_core', version=1.0)
    def is_core(self, *args):
        return self.node_is_core(*args)

    def node_is_core(self, *args):
        """node_is_core([ids])
        Check if a node is a core node.

        Returns an boolean array of truth values for each node ID provided;
        True if the node is a core node, False otherwise.
        If no IDs are provided, method returns a boolean array for every node.

        (Core status is typically indicated by a value of 0 in node_status.)
        """
        # NG changed this.
        # Modified DEJH May 2014 to accept simulaneous tests of multiple nodes;
        # should still be back-conmpatible.
        try:
            node_ids = args[0]
        except IndexError:  # return all nodes
            return np.equal(self._node_status, CORE_NODE)
        else:
            return np.equal(self._node_status[node_ids], CORE_NODE)

    @deprecated(use='nodes_are_all_core', version=1.0)
    def are_all_interior(self, IDs):
        """Check if nodes are interior.

        .. deprecated:: 0.6
            Deprecated due to out-of-date terminology.
            Use :func:`are_all_core` instead.

        Returns a single boolean truth value, True if all nodes with *IDs* are
        interior nodes, False if not.
        """
        return np.all(np.equal(self._node_status[IDs], CORE_NODE))

    @deprecated(use='nodes_are_all_core', version=1.0)
    def are_all_core(self, ids):
        return self.nodes_are_all_core(ids)

    def nodes_are_all_core(self, ids):
        """Check if nodes are all core.

        Returns a single boolean truth value, True if all nodes with *IDs* are
        core nodes, False if not.

        Parameters
        ----------
        ids : array-like
            Grid nodes.

        Returns
        -------
        boolean
            ``True`` if all the given nodes are *core* nodes.
        """
        return np.all(np.equal(self._node_status[ids], CORE_NODE))

    @deprecated(use='no replacement', version=1.0)
    def face_connecting_cell_pair(self, cell_a, cell_b):
        """Get the face that connects two cells.

        Returns an array of face indices that *cell_a* and *cell_b* share.
        If the cells do not share any faces, returns an empty array.

        Examples
        --------
        >>> from landlab import RasterModelGrid
        >>> mg = RasterModelGrid((4, 5))
        >>> mg.face_connecting_cell_pair(0, 1)
        array([4])
        >>> mg.face_connecting_cell_pair(0, 2)
        array([], dtype=int64)
        """
        cell_faces = self.faces_at_cell[[cell_a, cell_b]]
        return np.intersect1d(cell_faces[0], cell_faces[1],
                              assume_unique=True)

    @deprecated(use='no replacement', version=1.0)
    def get_link_connecting_node_pair(self, node_a, node_b):
        """Get the link that connects two nodes.

        Returns the link ID that connects *node_a* and *node_b*.
        If the nodes do not share any links, raises `ValueError`.

        Parameters
        ----------
        node_a : int
            Node ID
        node_b : int
            Node ID

        Returns
        -------
        ndarray
            Links that connect the nodes pairs.

        Raises
        ------
        ValueError
            If the given nodes are not connected by a link or the nodes are
            the same.

        Examples
        --------
        >>> from landlab import RasterModelGrid
        >>> rmg = RasterModelGrid((4, 5))

        Nodes 6 and 7 are connected by link 20.

        >>> rmg.get_link_connecting_node_pair(6, 7)
        10

        Nodes 6 and 8 are not connected by a link, so raise an exception.

        >>> rmg.get_link_connecting_node_pair(6, 8)
        ...     # doctest: +IGNORE_EXCEPTION_DETAIL
        Traceback (most recent call last):
        ValueError: disconnected nodes

        If *node_a* and *node_b* are the same node, also raise a `ValueError`.

        >>> rmg.get_link_connecting_node_pair(6, 6)
        ...     # doctest: +IGNORE_EXCEPTION_DETAIL
        Traceback (most recent call last):
        ValueError: nodes are the same
        """
        if node_a == node_b:
            raise ValueError('nodes are the same')

        links_at_a = self.links_at_node[node_a]
        links_at_b = self.links_at_node[node_b]

        try:
            return np.intersect1d(links_at_a, links_at_b)[0]
        except IndexError:
            raise ValueError('disconnected nodes')

    @return_id_array
    def grid_coords_to_node_id(self, row, col, **kwds):
        """Convert node indices to node ID.

        Returns the ID of the node at the specified *row* and *col* of the
        raster grid. Since this is a wrapper for the numpy ravel_multi_index
        function, the keyword arguments are the same as that function. In
        addition, *row* and *col* can both be either scalars or arrays (of the
        same length) to get multiple ids.

        As with ravel_multi_index use the *mode* keyword to change the
        behavior of the method when passed an out-of-range *row* or *col*.
        The default is to raise ValueError (not IndexError, as you might
        expect).

        .. note::

            The syntax assumes that first row and column are 0,
            so max entry for a mg with 4 rows and 5 cols is row=3, col=4

        Parameters
        ----------
        row : array-like
            Row of node.
        col : array-like
            Column of node.

        Returns
        -------
        ndarray
            Node IDs.

        Examples
        --------
        >>> from landlab import RasterModelGrid
        >>> mg = RasterModelGrid((4, 5))
        >>> mg.grid_coords_to_node_id(2, 3)
        13

        >>> mg.grid_coords_to_node_id([2, 0], [3, 4])
        array([13,  4])
        """
        return np.ravel_multi_index((row, col), self.shape, **kwds)

    def _create_face_width(self):
        """Set up array of face widths.

        Produces an array of length nfaces containing the face width.

        Returns
        -------
        ndarray of float
            Width of faces (listed as horizontal, then vertical).

        Examples
        --------
        >>> from landlab import RasterModelGrid
        >>> grid = RasterModelGrid((3, 3))
        >>> grid.face_width
        array([ 1.,  1.,  1.,  1.])
        """
        n_horizontal_faces = (self.shape[0] - 2) * (self.shape[1] - 1)

        self._face_width = np.empty(squad_faces.number_of_faces(self.shape))
        self._face_width[:n_horizontal_faces] = self.dx
        self._face_width[n_horizontal_faces:] = self.dy
        return self._face_width

    def _unit_test(self):
        """Stub for adding unit tests to RasterModelGrid."""
        pass

    def calc_unit_normal_of_patch(self, elevs='topographic__elevation'):
        """Calculate and return the unit normal vector <a, b, c> to a patch.

        This method is not defined on a raster, as there is no unique unit
        normal for a square patch. Use
        `_calc_unit_normals_to_patch_subtriangles` instead.
        """
        raise NameError(
            'This method is not defined on a raster, as there is no unique ' +
            'unit normal for a square patch. Use ' +
            '`_calc_unit_normals_to_patch_subtriangles` instead.')

    def calc_unit_normals_of_patch_subtriangles(
            self, elevs='topographic__elevation'):
        """
        Calculate the four unit normal vectors <a, b, c> to the four possible
        subtriangles of a four-cornered (raster) patch.

        Parameters
        ----------
        elevs : str or ndarray, optional
            Field name or array of node values.

        Returns
        -------
        (n_TR, n_TL, n_BL, n_BR) : each a num-patches x length-3 array
            Len-4 tuple of the four unit normal vectors <a, b, c> for the four
            possible subtriangles in the patch. Order is (topright, topleft,
            bottomleft, bottomright).

        Examples
        --------
        >>> import numpy as np
        >>> from landlab import RasterModelGrid
        >>> mg = RasterModelGrid((4, 5))
        >>> z = mg.node_x**2
        >>> four_tris = mg.calc_unit_normals_of_patch_subtriangles(z)
        >>> type(four_tris) is tuple
        True
        >>> len(four_tris)
        4
        >>> np.allclose(four_tris[0], four_tris[1])
        True
        >>> np.allclose(four_tris[2], four_tris[3])
        True
        >>> np.allclose(four_tris[0], four_tris[2])
        True
        >>> np.allclose(np.square(four_tris[0]).sum(axis=1), 1.)
        True
        >>> four_tris[0]
        array([[-0.70710678,  0.        ,  0.70710678],
               [-0.9486833 ,  0.        ,  0.31622777],
               [-0.98058068,  0.        ,  0.19611614],
               [-0.98994949,  0.        ,  0.14142136],
               [-0.70710678,  0.        ,  0.70710678],
               [-0.9486833 ,  0.        ,  0.31622777],
               [-0.98058068,  0.        ,  0.19611614],
               [-0.98994949,  0.        ,  0.14142136],
               [-0.70710678,  0.        ,  0.70710678],
               [-0.9486833 ,  0.        ,  0.31622777],
               [-0.98058068,  0.        ,  0.19611614],
               [-0.98994949,  0.        ,  0.14142136]])
        """
        try:
            z = self.at_node[elevs]
        except TypeError:
            z = elevs
        # conceptualize patches as TWO sets of 3 nodes
        # the corners are PQRS, CC from NE
        diff_xyz_PQ = np.empty((self.number_of_patches, 3))  # TOP
        # ^this is the vector (xQ-xP, yQ-yP, zQ-yP)
        diff_xyz_PS = np.empty((self.number_of_patches, 3))  # RIGHT
        # we have RS and QR implicitly in PQ and PS - but store them too
        diff_xyz_RS = np.empty((self.number_of_patches, 3))  # BOTTOM
        diff_xyz_QR = np.empty((self.number_of_patches, 3))  # LEFT
        P = self.nodes_at_patch[:, 0]
        Q = self.nodes_at_patch[:, 1]
        R = self.nodes_at_patch[:, 2]
        S = self.nodes_at_patch[:, 3]
        x_P = self.node_x[P]
        y_P = self.node_y[P]
        z_P = z[P]
        x_Q = self.node_x[Q]
        y_Q = self.node_y[Q]
        z_Q = z[Q]
        x_R = self.node_x[R]
        y_R = self.node_y[R]
        z_R = z[R]
        x_S = self.node_x[S]
        y_S = self.node_y[S]
        z_S = z[S]
        diff_xyz_PQ[:, 0] = x_Q - x_P
        diff_xyz_PQ[:, 1] = y_Q - y_P
        diff_xyz_PQ[:, 2] = z_Q - z_P
        diff_xyz_PS[:, 0] = x_S - x_P
        diff_xyz_PS[:, 1] = y_S - y_P
        diff_xyz_PS[:, 2] = z_S - z_P
        diff_xyz_RS[:, 0] = x_S - x_R
        diff_xyz_RS[:, 1] = y_S - y_R
        diff_xyz_RS[:, 2] = z_S - z_R
        diff_xyz_QR[:, 0] = x_R - x_Q
        diff_xyz_QR[:, 1] = y_R - y_Q
        diff_xyz_QR[:, 2] = z_R - z_Q
        # make the other ones
        # cross product is orthogonal to both vectors, and is the normal
        # n = <a, b, c>, where plane is ax + by + cz = d
        nhat_topleft = np.cross(diff_xyz_PQ, diff_xyz_QR)  # <a, b, c>
        nhat_bottomright = np.cross(diff_xyz_PS, diff_xyz_RS)
        nhat_topright = np.cross(diff_xyz_PQ, diff_xyz_PS)
        nhat_bottomleft = np.cross(diff_xyz_QR, diff_xyz_RS)
        nmag_topleft = np.sqrt(np.square(nhat_topleft).sum(axis=1))
        nmag_bottomright = np.sqrt(np.square(nhat_bottomright).sum(axis=1))
        nmag_topright = np.sqrt(np.square(nhat_topright).sum(axis=1))
        nmag_bottomleft = np.sqrt(np.square(nhat_bottomleft).sum(axis=1))
        n_TR = nhat_topright/nmag_topright.reshape(self.number_of_patches, 1)
        n_TL = nhat_topleft/nmag_topleft.reshape(self.number_of_patches, 1)
        n_BL = nhat_bottomleft/nmag_bottomleft.reshape(
            self.number_of_patches, 1)
        n_BR = nhat_bottomright/nmag_bottomright.reshape(
            self.number_of_patches, 1)

        return (n_TR, n_TL, n_BL, n_BR)

    def calc_slope_of_patch(self, elevs='topographic__elevation',
                            subtriangle_unit_normals=None):
        """
        Calculate the slope (positive magnitude of gradient) at raster patches.

        Returns the mean of the slopes of the four possible patch subtriangles.

        Parameters
        ----------
        elevs : str or ndarray, optional
            Field name or array of node values.
        subtriangle_unit_normals : tuple of 4 (npatches, 3) arrays (optional)
            The unit normal vectors for the four subtriangles of each patch,
            if already known. Order is TR, TL, BL, BR.

        Returns
        -------
        slopes_at_patch : n_patches-long array
            The slope (positive gradient magnitude) of each patch.

        Examples
        --------
        >>> import numpy as np
        >>> from landlab import RasterModelGrid
        >>> mg = RasterModelGrid((4, 5))
        >>> z = mg.node_x
        >>> S = mg.calc_slope_of_patch(elevs=z)
        >>> S.size == mg.number_of_patches
        True
        >>> np.allclose(S, np.pi/4.)
        True
        >>> z = mg.node_y**2
        >>> mg.calc_slope_of_patch(elevs=z).reshape((3, 4))
        array([[ 0.78539816,  0.78539816,  0.78539816,  0.78539816],
               [ 1.24904577,  1.24904577,  1.24904577,  1.24904577],
               [ 1.37340077,  1.37340077,  1.37340077,  1.37340077]])
        """
        if subtriangle_unit_normals is not None:
            assert len(subtriangle_unit_normals) == 4
            assert subtriangle_unit_normals[0].shape[1] == 3
            assert subtriangle_unit_normals[1].shape[1] == 3
            assert subtriangle_unit_normals[2].shape[1] == 3
            assert subtriangle_unit_normals[3].shape[1] == 3
            n_TR, n_TL, n_BL, n_BR = subtriangle_unit_normals
        else:
            n_TR, n_TL, n_BL, n_BR = \
                self.calc_unit_normals_of_patch_subtriangles(elevs)
        dotprod_TL = n_TL[:, 2]  # by definition
        dotprod_BR = n_BR[:, 2]
        dotprod_TR = n_TR[:, 2]
        dotprod_BL = n_BL[:, 2]
        slopes_at_patch_TL = np.arccos(dotprod_TL)
        slopes_at_patch_BR = np.arccos(dotprod_BR)
        slopes_at_patch_TR = np.arccos(dotprod_TR)
        slopes_at_patch_BL = np.arccos(dotprod_BL)
        mean_slope_at_patch = (slopes_at_patch_TR + slopes_at_patch_TL +
                               slopes_at_patch_BL + slopes_at_patch_BR)/4.

        return mean_slope_at_patch

    def calc_grad_of_patch(self, elevs='topographic__elevation',
                           subtriangle_unit_normals=None,
                           slope_magnitude=None):
        """Calculate the components of the gradient of each raster patch.

        Returns the mean gradient of the four possible patch subtriangles.

        Parameters
        ----------
        elevs : str or ndarray, optional
            Field name or array of node values.
        subtriangle_unit_normals : tuple of 4 (npatches, 3) arrays (optional)
            The unit normal vectors for the four subtriangles of each patch,
            if already known. Order is TR, TL, BL, BR.
        slope_magnitude : array with size num_patches (optional)
            The mean slope of each patch, if already known. Units must be the
            same as provided here!

        Returns
        -------
        gradient_tuple : (x_component_at_patch, y_component_at_patch)
            Len-2 tuple of arrays giving components of gradient in the x and y
            directions, in the units of *units*.

        Examples
        --------
        >>> import numpy as np
        >>> from landlab import RasterModelGrid
        >>> mg = RasterModelGrid((4, 5))
        >>> z = mg.node_y
        >>> (x_grad, y_grad) = mg.calc_grad_of_patch(elevs=z)
        >>> np.allclose(y_grad, -np.pi/4.)
        True
        >>> np.allclose(x_grad, 0.)
        True
        """
        if subtriangle_unit_normals is not None:
            assert len(subtriangle_unit_normals) == 4
            assert subtriangle_unit_normals[0].shape[1] == 3
            assert subtriangle_unit_normals[1].shape[1] == 3
            assert subtriangle_unit_normals[2].shape[1] == 3
            assert subtriangle_unit_normals[3].shape[1] == 3
            n_TR, n_TL, n_BL, n_BR = subtriangle_unit_normals
        else:
            n_TR, n_TL, n_BL, n_BR = \
                self.calc_unit_normals_of_patch_subtriangles(elevs)
        if slope_magnitude is not None:
            assert slope_magnitude.size == self.number_of_patches
            slopes_at_patch = slope_magnitude
        else:
            slopes_at_patch = self.calc_slope_of_patch(
                elevs=elevs, subtriangle_unit_normals=(n_TR, n_TL, n_BL, n_BR))

        n_sum_x = n_TR[:, 0] + n_TL[:, 0] + n_BL[:, 0] + n_BR[:, 0]
        n_sum_y = n_TR[:, 1] + n_TL[:, 1] + n_BL[:, 1] + n_BR[:, 1]
        theta_sum = np.arctan2(n_sum_y, n_sum_x)
        x_slope_patches = np.cos(theta_sum)*slopes_at_patch
        y_slope_patches = np.sin(theta_sum)*slopes_at_patch

        return (x_slope_patches, y_slope_patches)

    def calc_slope_of_node(self, elevs='topographic__elevation',
                           return_components=False):
        """Array of slopes at nodes, averaged over neighboring patches.

        Produces a value for node slope (i.e., mean gradient magnitude)
        at each node in a manner analogous to a GIS-style slope map.
        It averages the gradient on each of the
        patches surrounding the node, creating a value for node slope that
        better incorporates nonlocal elevation information. Directional
        information can still be returned through use of the return_components
        keyword.

        Note that under these definitions, it is not always true that::

            mag, cmp = mg.calc_slope_of_node(z)
            mag**2 == cmp[0]**2 + cmp[1]**2  # not always true

        This is a verion of this code specialized for a raster. It subdivides
        the four square patches around each node into subtriangles,
        in order to ensure more correct solutions that incorporate equally
        weighted information from all surrounding nodes on rough surfaces.

        Parameters
        ----------
        elevs : str or ndarray, optional
            Field name or array of node values.
        return_components : bool
            If True, return a tuple, (array_of_magnitude,
            (array_of_slope_x_radians, array_of_slope_y_radians)).
            If false, return an array of floats of the slope magnitude.

        Returns
        -------
        float array or length-2 tuple of float arrays
            If return_components, returns (array_of_magnitude,
            (array_of_slope_x_radians, array_of_slope_y_radians)).
            If not return_components, returns an array of slope magnitudes.

        Examples
        --------
        >>> import numpy
        >>> from landlab import RadialModelGrid, RasterModelGrid
        >>> mg = RasterModelGrid((5, 5), 1.)
        >>> z = mg.node_x
        >>> slopes = mg.calc_slope_of_node(elevs=z)
        >>> numpy.allclose(slopes, numpy.pi/4.)
        True
        >>> mg = RasterModelGrid((4, 5), 2.)
        >>> z = mg.node_y
        >>> slope_mag, cmp = mg.calc_slope_of_node(elevs=z,
        ...                                        return_components=True)
        >>> numpy.allclose(slope_mag, np.pi/4.)
        True
        >>> numpy.allclose(cmp[0], 0.)
        True
        >>> numpy.allclose(cmp[1], -numpy.pi/4.)
        True
        >>> mg = RasterModelGrid((4, 4))
        >>> z = mg.node_x**2 + mg.node_y**2
        >>> slopes, cmp = mg.calc_slope_of_node(z, return_components=True)
        >>> slopes
        array([ 0.95531662,  1.10991779,  1.32082849,  1.37713803,  1.10991779,
                1.20591837,  1.3454815 ,  1.38904403,  1.32082849,  1.3454815 ,
                1.39288142,  1.41562833,  1.37713803,  1.38904403,  1.41562833,
                1.43030663])
        >>> np.allclose(cmp[0].reshape((4, 4))[:, 0],
        ...             cmp[1].reshape((4, 4))[0, :])  # test radial symmetry
        True
        """
        try:
            patches_at_node = self.patches_at_node()
        except TypeError:  # was a property, not a fn (=> new style)
            patches_at_node = np.ma.masked_where(
                self.patches_at_node == -1, self.patches_at_node, copy=False)
        n_TR, n_TL, n_BL, n_BR = \
            self.calc_unit_normals_of_patch_subtriangles(elevs)

        mean_slope_at_patches = self.calc_slope_of_patch(
            elevs=elevs, subtriangle_unit_normals=(n_TR, n_TL, n_BL, n_BR))

        # now CAREFUL - patches_at_node is MASKED
        slopes_at_node_unmasked = mean_slope_at_patches[patches_at_node]
        slopes_at_node_masked = np.ma.array(slopes_at_node_unmasked,
                                            mask=patches_at_node.mask)
        slope_mag = np.mean(slopes_at_node_masked, axis=1).data
        if return_components:
            (x_slope_patches, y_slope_patches) = self.calc_grad_of_patch(
                elevs=elevs, subtriangle_unit_normals=(
                    n_TR, n_TL, n_BL, n_BR),
                slope_magnitude=mean_slope_at_patches)
            x_slope_unmasked = x_slope_patches[patches_at_node]
            x_slope_masked = np.ma.array(x_slope_unmasked,
                                         mask=patches_at_node.mask)
            x_slope = np.mean(x_slope_masked, axis=1).data
            y_slope_unmasked = y_slope_patches[patches_at_node]
            y_slope_masked = np.ma.array(y_slope_unmasked,
                                         mask=patches_at_node.mask)
            y_slope = np.mean(y_slope_masked, axis=1).data
            mean_grad_x = x_slope
            mean_grad_y = y_slope

            return slope_mag, (mean_grad_x, mean_grad_y)

        else:
            return slope_mag

    @deprecated(use='calc_aspect', version=1.0)
    def calculate_aspect_at_nodes_bestFitPlane(self, id, val):
        """Aspect at nodes.

        .. codeauthor:: Katy Barnhart <katherine.barnhart@colorado.edu>

        Calculates the aspect at each node based on the elevation of
        the node and its neighbors using a best fit plane calculated
        using single value decomposition.

        Parameters
        ----------
        id : array-like
            ID of nodes at which to calculate the aspect.
        val : ndarray
            Elevation at all nodes

        Returns
        -------
        ndarray
            Aspect at the nodes given by id
        """
        # additional note, KRB has written three codes in raster.py
        # one to calculate slope, one to calculate aspect, and one
        # to calculate both

        # get the list of neighboring nodes for the nodes given by id
        n = self.active_neighbors_at_node(id)
        a = []

        # for each node in id make a list with the node id and the ids of
        # its neighbors.

        # determine the values for the x, y, and z coordinates of each node,
        # pass these to rfuncs.calculate_slope_aspect_bfp to calculate the
        # slope and aspect.

        indBool = (n != BAD_INDEX_VALUE)

        for i in range(len(id)):
            # make a list of the neighbor nodes and
            # check that none of the nodes are bad

            ns = list(n[0][indBool[0]])
            ns.append(id[i])

            x = self.node_x[ns]
            y = self.node_y[ns]
            z = val[ns]
            slope, aspect = rfuncs.calculate_slope_aspect_bfp(x, y, z)
            a.append(aspect)
            del ns
        # return aspect alone
        return a

    @deprecated(use='calc_slope_of_node', version=1.0)
    def calculate_slope_at_nodes_bestFitPlane(self, id, val):
        """Slope of best-fit plane at nodes.

        .. codeauthor:: Katy Barnhart <katherine.barnhart@colorado.edu>

        Calculates the slope at each node based on the elevation of
        the node and its neighbors using a best fit plane calculated
        using single value decomposition.

        Parameters
        ----------
        id : array-like
            ID of nodes at which to calculate the aspect
        val : ndarray
            Elevation at all nodes

        Returns
        -------
        ndarray
            Slope at the nodes given by id
        """
        #
        # additional note, KRB has written three codes in raster.py
        # one to calculate slope, one to calculate aspect, and one
        # to calculate both

        # get the list of neighboring nodes for the nodes given by id
        n = self.active_neighbors_at_node(id)
        s = []

        # for each node in id make a list with the node id and the ids of
        # its neighbors.

        # determine the values for the x, y, and z coordinates of each node,
        # pass these to rfuncs.calculate_slope_aspect_bfp to calculate the
        # slope and aspect.

        indBool = (n != BAD_INDEX_VALUE)

        for i in range(len(id)):
            # make a list of the neighbor nodes and
            # check that none of the nodes are bad

            ns = list(n[0][indBool[0]])
            ns.append(id[i])

            x = self.node_x[ns]
            y = self.node_y[ns]
            z = val[ns]

            slope, _ = rfuncs.calculate_slope_aspect_bfp(x, y, z)
            s.append(slope)
            del ns
        # return slope alone
        return s

    @deprecated(use='calc_slope_of_node, calc_aspect', version=1.0)
    def calculate_slope_aspect_at_nodes_burrough(self, ids=None,
                                                 vals='Elevation'):
        """Calculate topographic slope.

        Calculates the local topographic slope (i.e., the down-dip slope, and
        presented as positive), and the aspect (dip direction in degrees
        clockwise from north), at the given nodes, *ids*. All *ids* must be of
        core nodes.
        This method uses Burrough's 1998 Pg. 190 method similar to the methods
        used by ArcMap to calculate slope and aspect.

        If *ids* is not provided, the slope will be returned for nodes at all
        cells.

        *vals* is either the name of an existing grid field from which to draw
        topographic data, or an array of values to use. If an array of values
        is passed, it must be nnodes long.
        If *vals* is not provided, this method will default to trying to use
        the field 'Elevation'.

        Returns
        -------
        (slope, aspect) : tuple of float
            *slope*, a len(ids) array of slopes at each node provided.
            *aspect*, a len(ids) array of aspects at each node provided.
        """
        if ids is None:
            ids = self.node_at_cell
        if not isinstance(ids, np.ndarray):
            ids = np.array([ids])
        if isinstance(vals, str):
            vals = self.at_node[vals]
        else:
            if len(vals) != self.number_of_nodes:
                raise IndexError('*vals* was not of a compatible length!')

        neighbors = np.zeros([ids.shape[0], 4], dtype=int)
        diagonals = np.zeros([ids.shape[0], 4], dtype=int)
        # [right, top, left, bottom]
        neighbors[:, ] = self.active_neighbors_at_node(ids)
        # [topright, topleft, bottomleft, bottomright]
        diagonals[:, ] = self.get_diagonal_list(ids)

        right = vals[neighbors[:, 0]]
        top = vals[neighbors[:, 1]]
        left = vals[neighbors[:, 2]]
        bottom = vals[neighbors[:, 3]]
        top_right = vals[diagonals[:, 0]]
        top_left = vals[diagonals[:, 1]]
        bottom_left = vals[diagonals[:, 2]]
        bottom_right = vals[diagonals[:, 3]]

        dz_dx = ((top_right + 2 * right + bottom_right) -
                 (top_left + 2 * left + bottom_left)) / (8. * self._dx)
        dz_dy = ((bottom_left + 2 * bottom + bottom_right) -
                 (top_left + 2 * top + top_right)) / (8. * self._dy)

        slope = np.zeros([ids.shape[0]], dtype=float)
        aspect = np.zeros([ids.shape[0]], dtype=float)
        slope = np.arctan(np.sqrt(dz_dx ** 2 + dz_dy ** 2))
        aspect = np.arctan2(dz_dy, - dz_dx)
        aspect = np.pi * .5 - aspect
        aspect[aspect < 0.] = aspect[aspect < 0.] + 2. * np.pi
        aspect[slope == 0.] = -1.

        return slope, aspect

    @deprecated(use='calc_slope_of_node, calc_aspect', version=1.0)
    def calculate_slope_aspect_at_nodes_best_fit_plane(self, nodes, val):
        r"""Calculate slope aspect.

        Slope aspect of best-fit plane at nodes.

        .. codeauthor:: Katy Barnhart <katherine.barnhart@colorado.edu>

        .. note::

            THIS CODE HAS ISSUES: This code didn't perform well on a NS facing
            elevation profile. Please check slope_aspect_routines_comparison.py
            under landlab\examples before using this.
            Suggested alternative: calculate_slope_aspect_at_nodes_burrough
                                                                ~ SN 25Sep14

        Calculates both the slope and aspect at each node based on the
        elevation of the node and its neighbors using a best fit plane
        calculated using single value decomposition.

        Parameters
        ----------
        nodes : array-like
            ID of nodes at which to calculate the aspect
        val : ndarray
            Elevation at all nodes

        Returns
        -------
        tuple of floats
            Tuple containing (*slope*, *aspect*)
        """
        # additional note, KRB has written three codes in raster.py
        # one to calculate slope, one to calculate aspect, and one
        # to calculate both

        # get the list of neighboring nodes for the nodes given by id
        node_neighbors = self.active_neighbors_at_node(nodes)
        aspects = []
        slopes = []

        # for each node in id make a list with the node id and the ids of
        # its neighbors.

        # determine the values for the x, y, and z coordinates of each node,
        # pass these to rfuncs.calculate_slope_aspect_bfp to calculate the
        # slope and aspect.

        indBool = (node_neighbors != BAD_INDEX_VALUE)

        for id_ in range(len(nodes)):
            # make a list of the neighbor nodes and
            # check that none of the nodes are bad
            neighbors = list(node_neighbors[0, indBool[0]])
            neighbors.append(nodes[id_])

            node_x = self.node_x[neighbors]
            node_y = self.node_y[neighbors]
            node_z = val[neighbors]
            slope, aspect = rfuncs.calculate_slope_aspect_bfp(node_x, node_y,
                                                              node_z)
            aspects.append(aspect)
            slopes.append(slope)

            del neighbors
        return slopes, aspects

    def save(self, path, names=None, format=None, at=None):
        """Save a grid and fields.

        If more than one field name is specified for names when saving to ARC
        ascii, multiple files will be produced, suffixed with the field names.

        When saving to netCDF (.nc), the fields are incorporated into the
        single named .nc file.

        Parameters
        ----------
        path : str
            Path to output file.
        names : iterable of strings, optional
            List of field names to save, defaults to all if not specified.
        format : {'netcdf', 'esri-ascii'}, optional
            Output file format. Guess from file extension if not given.

        Examples
        --------
        >>> from landlab import RasterModelGrid
        >>> import os
        >>> rmg = RasterModelGrid((4, 5))
        >>> rmg.save('./mysave.nc')
        >>> os.remove('mysave.nc') #to remove traces of this test
        """
        format = format or _guess_format_from_name(path)
        path = _add_format_extension(path, format)

        if format == 'netcdf':
            write_netcdf(path, self, format='NETCDF3_64BIT', names=names,
                         at=at)
        elif format == 'esri-ascii':
            write_esri_ascii(path, self, names=names)
        else:
            raise ValueError('format not understood')

    @deprecated(use='looped_neighbors_at_cell', version=1.0)
    def get_looped_cell_neighbor_list(self, cell_ids):
        return self.looped_neighbors_at_cell[cell_ids, :]

    @property
    @make_return_array_immutable
    def looped_neighbors_at_cell(self):
        """
        For each cell in a raster, return the D8 neighboring cells, looping
        across grid boundaries as necessary.

        Returns lists of looped neighbor cell IDs of given *cell ids*.
        If *cell ids* are not given, it returns a 2D array of size
        (self.number_of_cells, 8).
        Order or neighbors is [ E, NE, N, NW, W, SW, S, SE ]

        Output is looped, regardless of boundary conditions! (see examples)

        Returns
        -------
        ndarray (num_cells, 8)
            The eight neighbors of each cell.

        Examples
        --------
        >>> from landlab import RasterModelGrid
        >>> grid = RasterModelGrid((4, 5))
        >>> neighbors = grid.looped_neighbors_at_cell
        >>> neighbors[1, :]
        array([2, 5, 4, 3, 0, 3, 4, 5])
        >>> neighbors[5, :]
        array([3, 0, 2, 1, 4, 1, 2, 0])
        >>> grid.looped_neighbors_at_cell[np.array([1, 5]), :]
        array([[2, 5, 4, 3, 0, 3, 4, 5],
               [3, 0, 2, 1, 4, 1, 2, 0]])
        """
        if self._looped_cell_neighbor_list is not None:
            return self._looped_cell_neighbor_list
        else:
            self._looped_cell_neighbor_list = \
                self._create_looped_cell_neighbor_list()
            return self.looped_neighbors_at_cell

    def _create_looped_cell_neighbor_list(self):
        """Create a list of looped immediate cell neighbors (8 adjacent cells).

        Creates a list of looped immediate cell neighbors (*cell ids*) for each
        cell as a 2D array of size ( self.number_of_cells, 8 ).
        Order or neighbors is [ E, NE, N, NW, W, SW, S, SE ]

        Examples
        --------
        >>> from landlab import RasterModelGrid
        >>> grid = RasterModelGrid((4, 5))
        >>> neighbors = grid._create_looped_cell_neighbor_list()
        >>> neighbors[1]
        array([2, 5, 4, 3, 0, 3, 4, 5])
        >>> neighbors[5]
        array([3, 0, 2, 1, 4, 1, 2, 0])
        """
        # CAUTION: Some terminology concerning cells in this module
        # is asynchronous to general understanding. This is intentionally
        # left as is until further discussion among dev group.
        # Any such instances are marked with (*TC - Terminoly Caution)
        nrows, ncols = self.cell_grid_shape
        interior_cells = sgrid.interior_nodes(self.cell_grid_shape)  # *TC
        cells_at_corners_of_grid = self.cells_at_corners_of_grid  # *TC

        # The cells along the edges minus the corner cells.
        top_edge_cells = self.cell_at_node[self.nodes[-2, :]][2:-2]
        bottom_edge_cells = self.cell_at_node[self.nodes[1, :]][2:-2]
        left_edge_cells = self.cell_at_node[self.nodes[:, 1]][2:-2]
        right_edge_cells = self.cell_at_node[self.nodes[:, -2]][2:-2]

        looped_cell_neighbors = np.empty([self.number_of_cells, 8], dtype=int)

        # order = [E,NE,N,NW,W,SW,S,SE]
        for cell in range(0, self.number_of_cells):
            if cell in interior_cells:
                neighbor_ = [
                    cell + 1, cell + 1 + ncols, cell + ncols, cell + ncols - 1,
                    cell - 1, cell - ncols - 1, cell - ncols, cell - ncols + 1]
            elif cell in bottom_edge_cells:
                neighbor_ = [
                    cell + 1, cell + 1 + ncols, cell + ncols, cell + ncols - 1,
                    cell - 1, cell + (nrows - 1) * ncols - 1,
                    cell + (nrows - 1) * ncols, cell + (nrows - 1) * ncols + 1]
            elif cell in top_edge_cells:
                neighbor_ = [
                    cell + 1, cell - (nrows - 1) * ncols + 1,
                    cell - (nrows - 1) * ncols, cell - (nrows - 1) * ncols - 1,
                    cell - 1, cell - ncols - 1, cell - ncols, cell - ncols + 1]
            elif cell in right_edge_cells:
                neighbor_ = [
                    cell - ncols + 1, cell + 1, cell + ncols, cell + ncols - 1,
                    cell - 1, cell - ncols - 1, cell - ncols,
                    cell - 2 * ncols + 1]
            elif cell in left_edge_cells:
                neighbor_ = [
                    cell + 1, cell + ncols + 1, cell + ncols,
                    cell + 2 * ncols - 1, cell + ncols - 1, cell - 1,
                    cell - ncols, cell - ncols + 1]
            elif cell == cells_at_corners_of_grid[0]:  # SW corner
                neighbor_ = [
                    cell + 1, cell + ncols + 1, cell + ncols,
                    cell + 2 * ncols - 1, cell + ncols - 1,
                    cell + nrows * ncols - 1, cell + (nrows - 1) * ncols,
                    cell + (nrows - 1) * ncols + 1]
            elif cell == cells_at_corners_of_grid[1]:  # SE corner
                neighbor_ = [
                    cell - ncols + 1, cell + 1, cell + ncols, cell + ncols - 1,
                    cell - 1, cell + (nrows - 1) * ncols - 1,
                    cell + (nrows - 1) * ncols, cell + (nrows - 2) * ncols + 1]
            elif cell == cells_at_corners_of_grid[2]:  # NW corner
                neighbor_ = [
                    cell + 1, cell - (nrows - 1) * ncols + 1,
                    cell - (nrows - 1) * ncols, cell - (nrows - 2) * ncols - 1,
                    cell + ncols - 1, cell - 1, cell - ncols, cell - ncols + 1]
            elif cell == cells_at_corners_of_grid[3]:  # NE corner
                neighbor_ = [
                    cell - ncols + 1, cell - nrows * ncols + 1,
                    cell - (nrows - 1) * ncols, cell - (nrows - 1) * ncols - 1,
                    cell - 1, cell - ncols - 1, cell - ncols,
                    cell - 2 * ncols + 1]
            looped_cell_neighbors[cell] = neighbor_

        return looped_cell_neighbors

    @deprecated(use='second_ring_looped_neighbors_at_cell', version=1.0)
    def get_second_ring_looped_cell_neighbor_list(self, cell_ids):
        return self.second_ring_looped_neighbors_at_cell[cell_ids, :]

    @property
    @make_return_array_immutable
    def second_ring_looped_neighbors_at_cell(self):
        """Get list of second ring looped neighbor cell IDs (all 16 neighbors).

        Returns lists of looped second ring neighbor cell IDs of
        given *cell ids*. If *cell ids* are not given, it returns
        a 2D array of size ( self.number_of_cells, 16 ).

        The cells are the 16 which encircle the nine true neighbor cells.
        Order of neighbors: Starts with E and goes counter clockwise

        Examples
        --------
        >>> from landlab import RasterModelGrid
        >>> mg = RasterModelGrid((10, 10))
        >>> mg.second_ring_looped_neighbors_at_cell[36, :]
        array([38, 46, 54, 53, 52, 51, 50, 42, 34, 26, 18, 19, 20, 21, 22, 30])
        >>> mg.second_ring_looped_neighbors_at_cell[8, :]
        array([10, 18, 26, 25, 24, 31, 30, 22, 14,  6, 62, 63, 56, 57, 58,  2])

        ...take a look at the cell grid to understand why:
        [56, 57, 58, 59, 60, 61, 62, 63]
        [48, 49, 50, 51, 52, 53, 54, 55]
        [40, 41, 42, 43, 44, 45, 46, 47]
        [32, 33, 34, 35, 36, 37, 38, 39]
        [24, 25, 26, 27, 28, 29, 30, 31]
        [16, 17, 18, 19, 20, 21, 22, 23]
        [ 8,  9, 10, 11, 12, 13, 14, 15]
        [ 0,  1,  2,  3,  4,  5,  6,  7]
        """
        if self.looped_second_ring_cell_neighbor_list_created:
            return self.second_ring_looped_cell_neighbor_list
        else:
            self.second_ring_looped_cell_neighbor_list = \
                self._create_second_ring_looped_cell_neighbor_list()
            return self.second_ring_looped_neighbors_at_cell

    def _create_second_ring_looped_cell_neighbor_list(self):
        """Create list of looped second ring cell neighbors (16 cells).

        Creates a list of looped immediate cell neighbors for each cell as a
        2D array of size ( self.number_of_cells, 16 ).
        Order or neighbors: Starts with E and goes counter clockwise
        """
        inf = self.looped_neighbors_at_cell
        second_ring = np.empty([self.number_of_cells, 16], dtype=int)
        order = np.arange(-1, 15)
        order[0] = 15
        for cell in range(0, self.number_of_cells):
            cell1, cell2, cell3, cell4 = (inf[cell][1], inf[cell][3],
                                          inf[cell][5], inf[cell][7])
            ring_tw = np.concatenate((inf[cell1][0:4], inf[cell2][2:6],
                                      inf[cell3][4:8], inf[cell4][6:8],
                                      inf[cell4][0:2]))[order]
            second_ring[cell] = ring_tw

        self.looped_second_ring_cell_neighbor_list_created = True
        return second_ring

    def set_fixed_link_boundaries_at_grid_edges(
            self, right_is_fixed, top_is_fixed, left_is_fixed, bottom_is_fixed,
            link_value=None, node_value=None,
            fixed_node_value_of='topographic__elevation',
            fixed_link_value_of='topographic__slope'):
        """Create fixed link boundaries at the grid edges.

        Sets the status of links along the specified side(s) of a raster
        grid--- bottom vertical links, right horizontal, top vertical links,
        and/or left horizontal links ---to FIXED_LINK.

        By definition, fixed links exist between fixed gradient nodes
        (status_at_node == 2) and core nodes (status_at_node == 0). Because the
        outer ring of nodes are fixed gradient (status_at_node == 2), the links
        between them are inactive (status_at_link == 4) and are not set using
        this function (the inactive links are the top and bottom horizontal
        edge links, and left and right edge vertical edge links.)

        Arguments are booleans indicating whether the bottom, right, top, and
        left sides are to be set (True) or not (False).

        *node_value* controls what values are held constant at the fixed
        gradient nodes (status_at_node == 2). It can be either a float, an
        array of length number_of_fixed_nodes or number_of_nodes (total), or
        left blank. If left blank, the values will be set from the those
        already in the grid fields, according to 'fixed_node_value_of'.

        *link_value* controls what values are held constant at the fixed
        links (status_at_link == 2). It can be either a float, an array of
        length number_of_fixed_links or number_of_links (total), or
        left blank. If left blank, the values will be set from the those
        already in the grid fields, according to 'fixed_link_value_of'.

        *fixed_node_value_of* controls the name of the model field that
        contains the node values. Remember, if you don't set value, the fixed
        gradient node values will be set from the field values ***at the time
        you call this method***. If no values are present in the field, the
        module will complain but accept this, warning that it will be unable to
        automatically update boundary conditions (and such methods, e.g.,
        ``RasterModelGrid.update_boundary_nodes()``, will raise exceptions
        if you try).

        *fixed_link_value_of* controls the name of the model field that
        contains the fixed link values. Remember, if you don't set value, the
        fixed link values will be set from the field values ***at the time you
        call this method***. If no values are present in the field, the module
        will complain but accept this, warning that it will be unable to
        automatically update boundary conditions (and such methods, e.g.,
        ``RasterModelGrid.update_boundary_nodes()``, will raise exceptions
        if you try).

        The following example sets the bottom and right link boundaries as
        fixed-value in a four-row by nine-column grid that initially has all
        boundaries set to fixed_gradient (nodes, i.e. flagged at
        (status_at_node == 2) and fixed_link (links, i.e., flagged as
        (status_at_link == 2).

        Parameters
        ----------
        right_is_fixed : boolean
            Set right edge  horizontal links as fixed boundary.
        top_is_fixed : boolean
            Set top edge vertical links as fixed boundary.
        left_is_fixed : boolean
            Set left edge horizontal links as fixed boundary.
        bottom_is_fixed : boolean
            Set bottom edge vertical links as fixed boundary.

        link_value : float, array or None (default).
            Override value to be kept constant at links.
        node_value : float, array or None (default).
            Override value to be kept constant at nodes.
        fixed_node_value_of : string.
            The name of the grid field containing the values of interest at
            nodes.
        fixed_link_value_of : string.
            The name of the grid field containing the values of interest at
            links.

        Examples
        --------

        The following grid is used in the example::

            *--I--->*--I--->*--I--->*--I--->*--I--->*--I--->*--I--->*--I--->*
            ^       ^       ^       ^       ^       ^       ^       ^       ^
            I       X       X       X       X       X       X       X       I
            |       |       |       |       |       |       |       |       |
            *--X--->o       o       o       o       o       o       o--X--->*
            ^       ^       ^       ^       ^       ^       ^       ^       ^
            I       |       |       |       |       |       |       |       I
            |       |       |       |       |       |       |       |       |
            *--X--->o       o       o       o       o       o       o--X--->*
            ^       ^       ^       ^       ^       ^       ^       ^       ^
            I       X       X       X       X       X       X       X       I
            |       |       |       |       |       |       |       |       |
            *--I--->*--I--->*--I--->*--I--->*--I--->*--I--->*--I--->*--I--->*

        .. note::

          Links set to :any:`ACTIVE_LINK` are not indicated in this diagram.

        ``*`` indicates the nodes that are set to
        :any:`FIXED_GRADIENT BOUNDARY`

        ``o`` indicates the nodes that are set to :any:`CORE_NODE`

        ``I`` indicates the links that are set to :any:`INACTIVE_LINK`

        ``X`` indicates the links that are set to :any:`FIXED_LINK`

        >>> from landlab import RasterModelGrid
        >>> rmg = RasterModelGrid((4, 9), 1.0) # rows, columns, spacing
        >>> import numpy as np
        >>> z = np.arange(0, rmg.number_of_nodes)
        >>> s = np.arange(0, rmg.number_of_links)
        >>> rmg['node']['topographic__elevation'] = z
        >>> rmg['link']['topographic__slope'] = s
        >>> rmg.set_fixed_link_boundaries_at_grid_edges(True, True, True, True)
        >>> rmg.status_at_node # doctest: +NORMALIZE_WHITESPACE
        array([2, 2, 2, 2, 2, 2, 2, 2, 2, 2, 0, 0, 0, 0, 0, 0, 0, 2, 2, 0, 0,
               0, 0, 0, 0, 0, 2, 2, 2, 2, 2, 2, 2, 2, 2, 2], dtype=int8)
        >>> rmg.status_at_link # doctest: +NORMALIZE_WHITESPACE
        array([4, 4, 4, 4, 4, 4, 4, 4, 4, 2, 2, 2, 2, 2, 2, 2, 4, 2, 0, 0, 0,
               0, 0, 0, 2, 4, 0, 0, 0, 0, 0, 0, 0, 4, 2, 0, 0, 0, 0, 0, 0, 2,
               4, 2, 2, 2, 2, 2, 2, 2, 4, 4, 4, 4, 4, 4, 4, 4, 4])
        >>> rmg.fixed_link_properties['fixed_gradient_of']
        'topographic__slope'
        >>> rmg.fixed_gradient_node_properties['fixed_gradient_of']
        'topographic__elevation'
        """
        # THIS HAS TO SET THE RING AROUND IT AS FIXED-VALUE (NODE_STATUS = 2)
        # IF NOT ALREADY SET.
        if self._DEBUG_TRACK_METHODS:
            six.print_('ModelGrid.set_fixed_link_boundaries_at_grid_edges')

        # Fixed link boundaries are found between core nodes (node_status==0)
        # and fixed gradient nodes (node_status==2). To assure these conditions
        # are met, we store link and node boundary IDs in arrays...
        fixed_nodes = np.array([])
        fixed_links = np.array([])

        # Based on the inputs, we then assign boundary status. Starting
        # from the right edge (east edge) we look to see if the boolean input
        # is True or False. If true, we find the appropriate links and nodes
        # and set them to the boundary condition of FIXED_GRADIENT_BOUNDARY
        # for nodes and FIXED_LINK for links.
        if right_is_fixed:

            # Find the IDs...
            right_edge = squad_links.right_edge_horizontal_ids(self.shape)
            right_nodes = self.nodes_at_right_edge

            # Set the new boundary statuses
            self._status_at_link[right_edge] = FIXED_LINK
            self._node_status[right_nodes] = FIXED_GRADIENT_BOUNDARY

            # Add the IDs to the array...
            fixed_nodes = np.append(fixed_nodes, right_nodes)
            fixed_links = np.append(fixed_links, right_edge)

        if top_is_fixed:

            # Find the IDs...
            top_edge = squad_links.top_edge_vertical_ids(self.shape)
            top_nodes = self.nodes_at_top_edge

            # Set the new boundary statuses
            self._status_at_link[top_edge] = FIXED_LINK
            self._node_status[top_nodes] = FIXED_GRADIENT_BOUNDARY

            # Add the IDs to the array...
            fixed_nodes = np.append(fixed_nodes, top_nodes)
            fixed_links = np.append(fixed_links, top_edge)

        if left_is_fixed:

            # Find the IDs...
            left_edge = squad_links.left_edge_horizontal_ids(self.shape)
            left_nodes = self.nodes_at_left_edge

            # Set the new boundary statuses
            self._status_at_link[left_edge] = FIXED_LINK
            self._node_status[left_nodes] = FIXED_GRADIENT_BOUNDARY

            # Add the IDs to the array...
            fixed_nodes = np.append(fixed_nodes, left_nodes)
            fixed_links = np.append(fixed_links, left_edge)

        if bottom_is_fixed:

            # Finding the link and node IDs along the bottom edge of the raster
            # grid.
            bottom_edge = squad_links.bottom_edge_vertical_ids(self.shape)
            bottom_nodes = self.nodes_at_bottom_edge

            # Set the node and link boundary statuses to
            # FIXED_GRADIENT_BOUNDARY and FIXED_LINK respectively.
            self._node_status[bottom_nodes] = FIXED_GRADIENT_BOUNDARY
            self._status_at_link[bottom_edge] = FIXED_LINK

            # Append the node and link ids to the array created earlier to
            # track boundary statuses
            fixed_nodes = np.append(fixed_nodes, bottom_nodes)
            fixed_links = np.append(fixed_links, bottom_edge)

        # Get the fromnode and tonode statuses for each link.
        # This allows us to make sure that all link boundaries follow
        # the convention that FIXED_LINKs only occur between core and
        # fixed gradient nodes
        fromnode_status = self._node_status[self.node_at_link_tail]
        tonode_status = self._node_status[self.node_at_link_head]

        # Make sure the IDs are the correct type (Int, not Float)
        fixed_links = fixed_links.astype(int)

        # Make sure that all fixed links have a core neighbor AND a
        # fixed_gradient node neighbor
        if not np.all(((fromnode_status[fixed_links] == CORE_NODE) & ~
                       (tonode_status[fixed_links] ==
                        FIXED_GRADIENT_BOUNDARY)) |
                      ((tonode_status[fixed_links] == CORE_NODE) & ~
                       (fromnode_status[fixed_links] ==
                        FIXED_GRADIENT_BOUNDARY))):
            # If there are links that DON'T follow the correct convention, it
            # is likely there is a FIXED_LINK between two
            # FIXED_GRADIENT_BOUNDARY_nodes

            # Finding inactive links between two FIXED_GRADIENT_BOUNDARY nodes
            inactive_links = np.where(
                (fromnode_status == FIXED_GRADIENT_BOUNDARY) &
                (tonode_status == FIXED_GRADIENT_BOUNDARY))

            # ... and setting their status to INACTIVE_LINK
            self._status_at_link[inactive_links] = INACTIVE_LINK

            # Anywhere there are still FIXED_LINK statuses are our boundary
            # links
            fixed_links = np.where(self._status_at_link == FIXED_LINK)
            self._status_at_link[fixed_links] = FIXED_LINK

        # Readjust the fixed_nodes array to make sure entries are ints, aren't
        # duplicated and sorted from lowest value to highest.
        fixed_nodes = fixed_nodes.astype(int)
        fixed_nodes = np.unique(fixed_nodes)
        fixed_nodes = np.sort(fixed_nodes)

        # Now we are testing to see what values will be assigned to these
        # boundaries

        # For links, the default is topographic slope ('topographic__slope')
        # First, see if there is a scalar value...
        if link_value is None:

            # if not, we assign the link values from the field of
            # 'topographic_slope'. If it does not exists, an error will be
            # kicked out.
            assigned_link_values = self['link'][
                fixed_link_value_of][fixed_links]

        else:

            # If there IS a scalar link value, it is instead set here.
            assigned_link_values = np.ones(fixed_links.size) * link_value

        # For nodes, the default value is 'topographic__elevation'.
        if node_value is None:

            # If no scalar is found, the field values for
            # 'topographic__elevation' are used. If this field does not
            # exist, an error will be returned.
            assigned_node_values = self['node'][
                fixed_node_value_of][fixed_nodes]
        else:

            # If there is a scalar, it is instead set here.
            assigned_node_values = np.ones(fixed_nodes.size) * node_value

        # Now we will set the attributes using a Python dictionary.
        # First, nodes.
        try:
            # Simply testing to make sure no boundary conditions exist...
            self.fixed_gradient_node_properties['boundary_node_IDs']
        except AttributeError:

            # If they don't exist, we set them here.
            self.fixed_gradient_node_properties = {}

            # Setting the node ids in the dictionary.
            self.fixed_gradient_node_properties[
                'boundary_node_IDs'] = fixed_nodes

            # What gradient was assigned to the nodes? That is set here.
            self.fixed_gradient_node_properties[
                'fixed_gradient_of'] = fixed_node_value_of

            # Assigned gradient values at the nodes set in the dictionary.
            self.fixed_gradient_node_properties[
                'boundary_node_gradients'] = assigned_node_values

        # Then, links
        try:
            # First, test to make sure no boundary conditions exist.
            self.fixed_link_properties['boundary_link_IDs']

        except AttributeError:

            # If they don't exist, we set them here
            self.fixed_link_properties = {}

            # Setting the link IDs in the dictionary
            self.fixed_link_properties['boundary_link_IDs'] = fixed_links

            # What gradient are we assigning to the links? That is set here.
            self.fixed_link_properties[
                'fixed_gradient_of'] = fixed_link_value_of

            # Assigned gradient values at the links set in the dictionary
            self.fixed_link_properties[
                'boundary_link_gradients'] = assigned_link_values

        self._reset_link_status_list()
        self._reset_lists_of_nodes_cells()
        
    def set_watershed_boundary_condition(self, node_data, nodata_value):
        """
        Finds the node adjacent to a boundary node with the smallest value.
        This node is set as the outlet.
        
        All nodes with nodata_value are set to CLOSED_BOUNDARY 
        (grid.status_at_node == 4). All nodes with data values
        are set to CORE_NODES (grid.status_at_node == 0), with
        the exception that the outlet node is set to a 
        FIXED_VALUE_BOUNDARY (grid.status_at_node == 1).
        
        Note that the outer ring of the raster is set to CLOSED_BOUNDARY, even
        if there are nodes that have values.  The only exception to this would
        be if the outlet node is on the boundary, which is acceptable.
        
        This assumes that all of the nodata_values are on the outside of the
        data values.  In other words, there are no islands of nodata_values 
        surrounded by nodes with data.
        
        This also assumes that the grid has a single watershed.  If this is not
        the case this will not work.
        
        Finally, the developer has seen cases in which DEM data that has been
        filled results in a different outlet from DEM data which has not been 
        filled.  Be aware that if you identify an outlet on a filled DEM, make
        sure that filled DEM is what is being used for your modeling.  
        Otherwise, this may find a different outlet.  To force the outlet 
        location, use either set_watershed_boundary_condition_outlet_coords
        or set_watershed_boundary_condition_outlet_id.
        
        Parameters
        ----------
        node_data : ndarray
            Data values.
        nodata_value : float
            Value that indicates an invalid value.
            
        Returns:
        --------
        outlet_loc : int
            id of outlet location

        Examples:
        ---------
        The first example will use a 4,4 grid with node data values 
        as illustrated:
        
        -9999. -9999. -9999. -9999.
        -9999.    67.     0. -9999.
        -9999.    67.    67. -9999.
        -9999. -9999. -9999. -9999.
        
        The second example will use a 4,4 grid with node data values 
        as illustrated:
        
        -9999. -9999. -9999. -9999.
        -9999.    67.     0. -9999.
        -9999.    67.     67.   -2.
        -9999. -9999. -9999. -9999.
        ---------
        >>> import numpy as np
        >>> from landlab import RasterModelGrid
        >>> rmg = RasterModelGrid((4,4),1.)
        >>> node_data = np.array([-9999., -9999., -9999., -9999., 
        ...                      -9999.,    67.,    67., -9999., 
        ...                      -9999.,    67.,     0., -9999., 
        ...                      -9999., -9999., -9999., -9999.])
        >>> outlet = rmg.set_watershed_boundary_condition(node_data, -9999.)
        >>> outlet
        10
        >>> rmg.status_at_node
        array([4, 4, 4, 4, 4, 0, 0, 4, 4, 0, 1, 4, 4, 4, 4, 4], dtype=int8)
        >>> rmg2 = RasterModelGrid((4,4),1.)
        >>> node_data2 = np.array([-9999., -9999., -9999., -9999.,
        ...                      -9999.,    67.,    67.,    -2., 
        ...                      -9999.,    67.,     0., -9999., 
        ...                      -9999., -9999., -9999., -9999.])
        >>> outlet2 = rmg2.set_watershed_boundary_condition(node_data2, -9999.)
        >>> outlet2
        7
        >>> rmg2.status_at_node
        array([4, 4, 4, 4, 4, 0, 0, 1, 4, 0, 0, 4, 4, 4, 4, 4], dtype=int8)
        """
        #for this to be a watershed, need to make sure that there is a ring
        #of no data values around the outside of the watershed, barring the
        #outlet location.  So enforce that all outer nodes
        #are inactive boundaries now, then set the outlet location later.
        #By enforcing the ring of closed values first, then fixing the outlet
        #later, it should be OK if the outlet is on the outer ring.
        self.set_closed_boundaries_at_grid_edges(True, True, True, True)

        #set no data nodes to inactive boundaries
        #this may be redundant, but must do in case there are no data
        #values that are not on the outer boundary
        self.set_nodata_nodes_to_closed(node_data, nodata_value)

        #This method works well if the watershed topography is already
        #established.  If it's not, then this is an ineffiient method, but
        #seems likely that one would only call this if the watershed
        #topography was already established.

        #need to find values that are not no_data

        #locs is a list that contains locations where
        #node data is greater than the nodata value
        locs = list(np.where(node_data != nodata_value)[0])
        if len(locs) < 1:
            raise ValueError('All data values are no_data values')

        #now find minimum of the data values
        min_val=np.min(node_data[locs])

        #now find where minimum values are
        min_locs=list(np.where(node_data == min_val)[0])

        #check all the locations with the minimum value to see if one
        #is adjacent to a boundary location.  If so, that will be the
        #watershed outlet.  If none of these points qualify, then
        #increase the minimum value and check again.  Keep checking
        #until a point next to the boundary is found.
        #
        #NG I think the only way this would become an infinite loop
        #is if there are no interior nodes.  Should be checking for 
        #this above.
        not_found=True
        while not_found:
            #now check the min locations to see if any are next to
            #a boundary node
            local_not_found = True
            i = 0
            while (i < len(min_locs) and local_not_found):
                if self.has_boundary_neighbor(min_locs[i]):
                    local_not_found = False
                    #outlet_loc contains the index of the outlet location
                    #in the node_data array
                    outlet_loc = min_locs[i]
                else:
                    i += 1

            #checked all of the min vals, (so done with inner while)
            #and none of the min values were outlet candidates
            if local_not_found:
                #need to find the next largest minimum value
                #first find the locations of all values greater
                #than the old minimum
                #not done with outer while
                locs=list(np.where(node_data > min_val & \
                    node_data != nodata_value)[0])
                #now find new minimum of these values
                min_val = np.min(node_data[locs])
                min_locs = list(np.where(node_data == min_val)[0])
            else:
                #if locally found, it is also globally found
                #so done with outer while
                not_found = False

        #set outlet boundary condition
        self.status_at_node[outlet_loc] = FIXED_VALUE_BOUNDARY
        return outlet_loc
        
    def set_watershed_boundary_condition_outlet_coords(self, outlet_coords, 
                                                     node_data, nodata_value): 
        """
        Set the boundary conditions for a watershed.  
        All nodes with nodata_value are set to CLOSED_BOUNDARY 
        (grid.status_at_node == 4). All nodes with data values
        are set to CORE_NODES (grid.status_at_node == 0), with
        the exception that the outlet node is set to a 
        FIXED_VALUE_BOUNDARY (grid.status_at_node == 1).
        
        Note that the outer ring of the raster is set to CLOSED_BOUNDARY, even
        if there are nodes that have values.  The only exception to this would
        be if the outlet node is on the boundary, which is acceptable.

        Assumes that outlet is already known.
        
        This assumes that the grid has a single watershed.  If this is not
        the case this will not work.

        This must be passed the grid, node_data and nodata_value,
        and the values of the outlet_row and outlet_column.
        
        Parameters
        ----------
        outlet_coords : list - two integer values
            row, column of outlet, NOT THE ABSOLUTE X AND Y LOCATIONS
        node_data : ndarray
            Data values.
        nodata_value : float
            Value that indicates an invalid value.
            
        Returns:
        --------
        outlet_loc : int
            id of outlet location

        Examples:
        ---------
        The example will use a 4,4 grid with node data values 
        as illustrated:
        
        -9999. -9999. -9999. -9999.
        -9999.    67.     0. -9999.
        -9999.    67.    67. -9999.
        -9999. -9999. -9999. -9999.
        
        ---------
        >>> import numpy as np
        >>> from landlab import RasterModelGrid
        >>> rmg = RasterModelGrid((4,4),1.)
        >>> rmg.status_at_node
        array([1, 1, 1, 1, 1, 0, 0, 1, 1, 0, 0, 1, 1, 1, 1, 1], dtype=int8)
        >>> node_data = np.array([-9999., -9999., -9999., -9999., 
        ...                      -9999.,    67.,    67., -9999., 
        ...                      -9999.,    67.,     0., -9999., 
        ...                      -9999., -9999., -9999., -9999.])
        >>> outlet = rmg.set_watershed_boundary_condition_outlet_coords((2, 2), node_data, -9999.)
        >>> outlet
        10
        >>> rmg.status_at_node
        array([4, 4, 4, 4, 4, 0, 0, 4, 4, 0, 1, 4, 4, 4, 4, 4], dtype=int8)
        """
        #make ring of no data nodes        
        self.set_closed_boundaries_at_grid_edges(True, True, True, True)
        
        # set no data nodes to inactive boundaries
        self.set_nodata_nodes_to_closed(node_data, nodata_value)

        # find the id of the outlet node
        outlet_node = self.grid_coords_to_node_id(outlet_coords[0], 
                                                  outlet_coords[1])
        # set the boundary condition (fixed value) at the outlet_node
        self.status_at_node[outlet_node] = FIXED_VALUE_BOUNDARY
        return outlet_node

    def set_watershed_boundary_condition_outlet_id(self, outlet_id, node_data, 
                                                   nodata_value):
        """
        Set the boundary conditions for a watershed.  
        All nodes with nodata_value are set to CLOSED_BOUNDARY (4).  
        All nodes with data values are set to CORE_NODES (0), with the 
        exception that the outlet node is set to a FIXED_VALUE_BOUNDARY (1).
        
        Note that the outer ring of the raster is set to CLOSED_BOUNDARY, even
        if there are nodes that have values.  The only exception to this would
        be if the outlet node is on the boundary, which is acceptable.

        Assumes that the id of the outlet is already known.
        
        This assumes that the grid has a single watershed.  If this is not
        the case this will not work.
        
        Parameters
        ----------
        outlet_id : integer 
            id of the outlet node
        node_data : ndarray
            Data values.
        nodata_value : float
            Value that indicates an invalid value.
            
        Returns:
        --------
        outlet_loc : int
            id of outlet location

        Examples:
        ---------
        The example will use a 4,4 grid with node data values 
        as illustrated:
        
        -9999. -9999. -9999. -9999.
        -9999.    67.     0. -9999.
        -9999.    67.    67. -9999.
        -9999. -9999. -9999. -9999.
        
        ---------
        >>> import numpy as np
        >>> from landlab import RasterModelGrid
        >>> rmg = RasterModelGrid((4,4),1.)
        >>> rmg.status_at_node
        array([1, 1, 1, 1, 1, 0, 0, 1, 1, 0, 0, 1, 1, 1, 1, 1], dtype=int8)
        >>> node_data = np.array([-9999., -9999., -9999., -9999., 
        ...                      -9999.,    67.,    67., -9999., 
        ...                      -9999.,    67.,     0., -9999., 
        ...                      -9999., -9999., -9999., -9999.])
        >>> outlet = rmg.set_watershed_boundary_condition_outlet_id(10, node_data, -9999.)
        >>> rmg.status_at_node
        array([4, 4, 4, 4, 4, 0, 0, 4, 4, 0, 1, 4, 4, 4, 4, 4], dtype=int8)
        """
        #make ring of no data nodes        
        self.set_closed_boundaries_at_grid_edges(True, True, True, True)
        
        #set no data nodes to inactive boundaries
        self.set_nodata_nodes_to_closed(node_data, nodata_value)

        #set the boundary condition (fixed value) at the outlet_node
        self.status_at_node[outlet_id] = FIXED_VALUE_BOUNDARY

def _is_closed_boundary(boundary_string):
    """Check if boundary string indicates a closed boundary.

    Helper function, probably depreciated due to changes in BC handling
    procedures (DEJH, May 14).
    """
    return boundary_string.lower() == 'closed'


def _guess_format_from_name(path):
    """Get file format by name.

    Parameters
    ----------
    path : str
        Path to file.

    Returns
    -------
    str
        File format as a string.
    """
    import os

    fname = os.path.basename(path)

    if fname.endswith('.nc'):
        return 'netcdf'
    elif fname.endswith('.asc'):
        return 'esri-ascii'
    else:
        return None


def _add_format_extension(path, format):
    """Add format extension to a file name.

    Parameters
    ----------
    path : str
        File name.
    format : str
        File format.

    Returns
    -------
    str
        File name with the file-format extension added.
    """
    import os

    (base, ext) = os.path.splitext(path)
    if format == 'netcdf':
        ext = '.nc'
    elif format == 'esri-ascii':
        ext = '.asc'
    return base + ext


def from_dict(param_dict):
    """Create a RasterModelGrid from a dict-like object.

    Create a RasterModelGrid from the dictionary-like object, *param_dict*.
    Required keys of the dictionary are NUM_ROWS, NUM_COLS. Raises a KeyError
    if either of these are missing is given, use it as the
    HexModelGrid *dx* parameter, otherwise default to unit spacing.
    """
    # Read and create basic raster grid
    try:
        nrows = int(param_dict['NUM_ROWS'])
        ncols = int(param_dict['NUM_COLS'])
        spacing = float(param_dict.get('GRID_SPACING', 1.))
    except KeyError:
        raise
    except ValueError:
        raise
    else:
        grid = RasterModelGrid(nrows, ncols, spacing)

    # Set boundaries
    left_boundary_type = param_dict.get('LEFT_BOUNDARY', 'open')
    right_boundary_type = param_dict.get('RIGHT_BOUNDARY', 'open')
    top_boundary_type = param_dict.get('TOP_BOUNDARY', 'open')
    bottom_boundary_type = param_dict.get('BOTTOM_BOUNDARY', 'open')
    grid.set_inactive_boundaries(_is_closed_boundary(right_boundary_type),
                                 _is_closed_boundary(top_boundary_type),
                                 _is_closed_boundary(left_boundary_type),
                                 _is_closed_boundary(bottom_boundary_type))

    # Return the created and initialized grid
    return grid


add_module_functions_to_class(RasterModelGrid, 'raster_mappers.py',
                              pattern='map_*')
add_module_functions_to_class(RasterModelGrid, 'raster_aspect.py',
                              pattern='calculate_slope_aspect*')
add_module_functions_to_class(RasterModelGrid, 'raster_gradients.py',
                              pattern='calculate_*')
add_module_functions_to_class(RasterModelGrid, 'raster_steepest_descent.py',
                              pattern='calculate_*')
add_module_functions_to_class(RasterModelGrid, 'raster_set_status.py',
                              pattern='set_status_at_node*')<|MERGE_RESOLUTION|>--- conflicted
+++ resolved
@@ -1556,9 +1556,6 @@
         self._node_unit_vector_sum_y += np.abs(
             self._link_unit_vec_y[self.node_outlink_matrix[1, :]])
 
-<<<<<<< HEAD
-    def _create_link_at_face(self):
-=======
     def _make_faces_at_cell(self, *args):
         """faces_at_cell([cell_id])
         Get array of faces of a cell.
@@ -1608,7 +1605,6 @@
              self._face_at_link[outlinks]), axis=1))
 
     def _setup_link_at_face(self):
->>>>>>> 15419a23
         """Set up links associated with faces.
 
         Returns an array of the link IDs for the links which intersect the
@@ -1681,21 +1677,12 @@
         Examples
         --------
         >>> from landlab import RasterModelGrid
-<<<<<<< HEAD
-        >>> grid = RasterModelGrid(4, 5)
-        >>> grid.grid_xdimension
+        >>> grid = RasterModelGrid((4, 5))
+        >>> grid.get_grid_xdimension
         4.0
 
-        >>> grid = RasterModelGrid(4, 5, 2.)
-        >>> grid.grid_xdimension
-=======
-        >>> grid = RasterModelGrid((4, 5))
-        >>> grid.get_grid_xdimension()
-        4.0
-
         >>> grid = RasterModelGrid((4, 5), 2.)
-        >>> grid.get_grid_xdimension()
->>>>>>> 15419a23
+        >>> grid.get_grid_xdimension
         8.0
 
         >>> grid = RasterModelGrid((4, 5), spacing=(2, 3))
@@ -1725,21 +1712,12 @@
         Examples
         --------
         >>> from landlab import RasterModelGrid
-<<<<<<< HEAD
-        >>> grid = RasterModelGrid(4, 5)
-        >>> grid.grid_ydimension
+        >>> grid = RasterModelGrid((4, 5))
+        >>> grid.get_grid_ydimension
         3.0
 
-        >>> grid = RasterModelGrid(4, 5, 0.5)
-        >>> grid.grid_ydimension
-=======
-        >>> grid = RasterModelGrid((4, 5))
-        >>> grid.get_grid_ydimension()
-        3.0
-
         >>> grid = RasterModelGrid((4, 5), 0.5)
-        >>> grid.get_grid_ydimension()
->>>>>>> 15419a23
+        >>> grid.get_grid_ydimension
         1.5
 
         >>> grid = RasterModelGrid((4, 5), spacing=(2, 3))
@@ -1902,13 +1880,8 @@
         Examples
         --------
         >>> from landlab import RasterModelGrid
-<<<<<<< HEAD
-        >>> grid = RasterModelGrid(4, 5)
+        >>> grid = RasterModelGrid((4, 5))
         >>> grid.nodes_at_corners_of_grid
-=======
-        >>> grid = RasterModelGrid((4, 5))
-        >>> grid.corner_nodes
->>>>>>> 15419a23
         array([ 0,  4, 15, 19])
         """
         return sgrid.corners((self._nrows, self._ncols))
@@ -1932,13 +1905,8 @@
         Examples
         --------
         >>> from landlab import RasterModelGrid
-<<<<<<< HEAD
-        >>> grid = RasterModelGrid(4, 5)
+        >>> grid = RasterModelGrid((4, 5))
         >>> grid.cells_at_corners_of_grid
-=======
-        >>> grid = RasterModelGrid((4, 5))
-        >>> grid.corner_cells
->>>>>>> 15419a23
         array([0, 2, 3, 5])
         """
         return sgrid.corners(self.cell_grid_shape)
@@ -2021,13 +1989,8 @@
         Examples
         --------
         >>> from landlab import RasterModelGrid
-<<<<<<< HEAD
-        >>> grid = RasterModelGrid(3, 4)
+        >>> grid = RasterModelGrid((3, 4))
         >>> grid.nodes_around_point(.4, 1.2)
-=======
-        >>> grid = RasterModelGrid((3, 4))
-        >>> grid.get_nodes_around_point(.4, 1.2)
->>>>>>> 15419a23
         array([4, 8, 9, 5])
 
         >>> grid.nodes_around_point([.9, 1.1], 1.2)
@@ -2999,11 +2962,7 @@
             # no fixed grad boundaries have been set
             pass
 
-<<<<<<< HEAD
     @deprecated(use='no direct replacement', version=0.1)
-=======
-                
->>>>>>> 15419a23
     def calculate_gradients_at_d8_active_links(self, node_values):
         """Calculate gradients over D8 active links.
 
@@ -3426,13 +3385,8 @@
         --------
         >>> from landlab.grid.base import BAD_INDEX_VALUE as X
         >>> from landlab import RasterModelGrid
-<<<<<<< HEAD
-        >>> rmg = RasterModelGrid(4, 5)
+        >>> rmg = RasterModelGrid((4, 5))
         >>> np.array_equal(rmg.active_neighbors_at_node([-1, 6, 2]),
-=======
-        >>> rmg = RasterModelGrid((4, 5))
-        >>> np.array_equal(rmg.get_active_neighbors_at_node([-1, 6, 2]),
->>>>>>> 15419a23
         ...     [[X, X, X, X], [ 7, 11,  5,  1], [X,  7,  X, X]])
         True
         >>> rmg.active_neighbors_at_node(7)
@@ -3498,13 +3452,8 @@
         Examples
         --------
         >>> from landlab import RasterModelGrid
-<<<<<<< HEAD
-        >>> mg = RasterModelGrid(5, 5)
+        >>> mg = RasterModelGrid((5, 5))
         >>> mg.node_has_boundary_neighbor(6)
-=======
-        >>> mg = RasterModelGrid((5, 5))
-        >>> mg.has_boundary_neighbor(6)
->>>>>>> 15419a23
         True
         >>> mg.node_has_boundary_neighbor(12)
         False
